{
<<<<<<< HEAD
  "registry_version": "v2025.05.20",
  "last_updated": "2025-05-20",
=======
  "registry_version": "1.0.0",
  "last_updated": "2025-05-19T21:04:14Z",
>>>>>>> 3baba784
  "modules": {
    "core": {
      "merkle": {
        "merkle_tree.py": {
          "purpose": "Implements the Merkle tree data structure for cryptographic verification",
          "phase": "5.3",
          "dependencies": [],
          "canonical_path": "src/core/merkle/merkle_tree.py"
        },
        "merkle_sealing.py": {
          "purpose": "Provides sealing mechanism for outputs using Merkle trees",
          "phase": "5.3",
          "dependencies": ["merkle_tree.py", "schema_validator.py"],
          "canonical_path": "src/core/merkle/merkle_sealing.py"
        },
        "conflict_detection.py": {
          "purpose": "Detects and records conflicts in execution outputs",
          "phase": "5.3",
          "dependencies": ["merkle_tree.py", "schema_validator.py"],
          "canonical_path": "src/core/merkle/conflict_detection.py"
        },
        "output_capture.py": {
          "purpose": "Captures execution outputs for sealing",
          "phase": "5.3",
          "dependencies": ["schema_validator.py"],
          "canonical_path": "src/core/merkle/output_capture.py"
        }
      },
      "verification": {
        "network_topology_manager.py": {
          "purpose": "Manages network topology for distributed verification",
          "phase": "5.4",
          "dependencies": ["schema_validator.py"],
          "canonical_path": "src/core/verification/network_topology_manager.py"
        },
        "verification_node_manager.py": {
          "purpose": "Manages verification nodes in the network",
          "phase": "5.4",
          "dependencies": ["network_topology_manager.py", "schema_validator.py"],
          "canonical_path": "src/core/verification/verification_node_manager.py"
        },
        "consensus_service.py": {
          "purpose": "Implements consensus mechanisms for verification results",
          "phase": "5.4",
          "dependencies": ["verification_node_manager.py", "schema_validator.py"],
          "canonical_path": "src/core/verification/consensus_service.py"
        },
        "seal_distribution_service.py": {
          "purpose": "Distributes seals to verification nodes",
          "phase": "5.4",
          "dependencies": ["verification_node_manager.py", "merkle_sealing.py"],
          "canonical_path": "src/core/verification/seal_distribution_service.py"
        },
        "trust_aggregation_service.py": {
          "purpose": "Calculates trust scores based on verification results",
          "phase": "5.4",
          "dependencies": ["consensus_service.py", "verification_node_manager.py"],
          "canonical_path": "src/core/verification/trust_aggregation_service.py"
        },
        "seal_verification.py": {
          "purpose": "Verifies seal integrity and authenticity",
          "phase": "5.4",
          "dependencies": ["merkle_sealing.py", "schema_validator.py"],
          "canonical_path": "src/core/verification/seal_verification.py"
        }
      },
      "governance": {
        "governance_contract_sync.py": {
          "purpose": "Synchronizes governance contracts across nodes",
          "phase": "5.5",
          "dependencies": ["schema_validator.py", "network_topology_manager.py"],
          "canonical_path": "src/core/governance/governance_contract_sync.py"
        },
        "governance_mesh_integration.py": {
          "purpose": "Integrates governance mesh with verification network",
          "phase": "5.5",
          "dependencies": ["governance_contract_sync.py", "mesh_topology_manager.py"],
          "canonical_path": "src/core/governance/governance_mesh_integration.py"
        },
        "governance_proposal_protocol.py": {
          "purpose": "Implements protocol for governance proposals",
          "phase": "5.5",
          "dependencies": ["governance_contract_sync.py", "schema_validator.py"],
          "canonical_path": "src/core/governance/governance_proposal_protocol.py"
        },
        "mesh_topology_manager.py": {
          "purpose": "Manages mesh topology for governance network",
          "phase": "5.5",
          "dependencies": ["network_topology_manager.py", "schema_validator.py"],
          "canonical_path": "src/core/governance/mesh_topology_manager.py"
        },
        "governance_core.py": {
          "purpose": "Provides core governance functionality",
          "phase": "5.5",
          "dependencies": ["governance_contract_sync.py", "governance_proposal_protocol.py"],
          "canonical_path": "src/core/governance/governance_core.py"
        },
        "trust_boundary_manager.py": {
          "purpose": "Manages trust boundaries for governance",
          "phase": "5.6",
          "dependencies": ["governance_core.py", "schema_validator.py"],
          "canonical_path": "src/core/governance/trust_boundary_manager.py"
        },
        "trust_propagation_engine.py": {
          "purpose": "Propagates trust across the governance mesh",
          "phase": "5.6",
          "dependencies": ["trust_boundary_manager.py", "governance_mesh_integration.py"],
          "canonical_path": "src/core/governance/trust_propagation_engine.py"
        },
        "attestation_service.py": {
          "purpose": "Provides attestation services for trust",
          "phase": "5.6",
          "dependencies": ["trust_propagation_engine.py", "schema_validator.py"],
          "canonical_path": "src/core/governance/attestation_service.py"
        },
        "boundary_enforcement_module.py": {
          "purpose": "Enforces trust boundaries in the governance mesh",
          "phase": "5.6",
          "dependencies": ["trust_boundary_manager.py", "schema_validator.py"],
          "canonical_path": "src/core/governance/boundary_enforcement_module.py"
        },
        "trust_surface_protocol.py": {
          "purpose": "Implements protocol for trust surface operations",
          "phase": "5.6",
          "dependencies": ["attestation_service.py", "boundary_enforcement_module.py"],
          "canonical_path": "src/core/governance/trust_surface_protocol.py"
        }
      },
      "trust": {
        "trust_log_writer.py": {
          "purpose": "Writes trust logs for execution outputs",
          "phase": "5.3",
          "dependencies": ["schema_validator.py"],
          "canonical_path": "src/core/trust/trust_log_writer.py"
        },
        "trust_surface_analytics.py": {
          "purpose": "Analyzes trust surface data for metrics and anomalies",
          "phase": "5.7",
          "dependencies": ["schema_validator.py", "trust_surface_protocol.py"],
          "canonical_path": "src/core/trust/trust_surface_analytics.py"
        },
        "trust_metrics_aggregator.py": {
          "purpose": "Aggregates trust metrics from multiple nodes",
          "phase": "5.7",
          "dependencies": ["trust_surface_analytics.py", "schema_validator.py"],
          "canonical_path": "src/core/trust/trust_metrics_aggregator.py"
        }
      },
      "visualization": {
        "visualization_data_transformer.py": {
          "purpose": "Transforms trust data for visualization",
          "phase": "5.7",
          "dependencies": ["trust_metrics_aggregator.py", "schema_validator.py"],
          "canonical_path": "src/core/visualization/visualization_data_transformer.py"
        }
      },
      "common": {
        "schema_validator.py": {
          "purpose": "Validates data against JSON schemas",
          "phase": "5.3",
          "dependencies": [],
          "canonical_path": "src/core/common/schema_validator.py"
        }
      }
    },
    "integration": {
      "runtime_executor_integration.py": {
        "purpose": "Integrates runtime executor with sealing mechanism",
        "phase": "5.3",
        "dependencies": ["merkle_sealing.py", "runtime_executor.py", "output_capture.py"],
        "canonical_path": "src/integration/runtime_executor_integration.py"
      },
      "trust_log_integration.py": {
        "purpose": "Integrates trust logs with UI components",
        "phase": "5.3",
        "dependencies": ["trust_log_writer.py", "schema_validator.py"],
        "canonical_path": "src/integration/trust_log_integration.py"
      },
      "distributed_verification_integration.py": {
        "purpose": "Integrates distributed verification with core components",
        "phase": "5.4",
        "dependencies": [
          "verification_node_manager.py",
          "consensus_service.py",
          "seal_distribution_service.py",
          "trust_aggregation_service.py"
        ],
        "canonical_path": "src/integration/distributed_verification_integration.py"
      }
    },
    "utils": {
      "validate_schema.py": {
        "purpose": "Validates schemas for correctness",
        "phase": "5.3",
        "dependencies": [],
        "canonical_path": "src/utils/validate_schema.py"
      },
      "validate_schema_compliance.py": {
        "purpose": "Validates data compliance with schemas",
        "phase": "5.3",
        "dependencies": ["validate_schema.py"],
        "canonical_path": "src/utils/validate_schema_compliance.py"
      },
      "verify_log_hashes.py": {
        "purpose": "Verifies integrity of log hashes",
        "phase": "5.3",
        "dependencies": [],
        "canonical_path": "src/utils/verify_log_hashes.py"
      },
      "view_logs.py": {
        "purpose": "Provides utilities for viewing logs",
        "phase": "5.3",
        "dependencies": [],
        "canonical_path": "src/utils/view_logs.py"
      },
      "package_logs.py": {
        "purpose": "Packages logs for distribution",
        "phase": "5.3",
        "dependencies": ["verify_log_hashes.py"],
        "canonical_path": "src/utils/package_logs.py"
      },
      "test_data_generator.py": {
        "purpose": "Generates test data for various components",
        "phase": "5.3",
        "dependencies": [],
        "canonical_path": "src/utils/test_data_generator.py"
      },
      "repository_hygiene_validator.py": {
        "purpose": "Validates repository structure compliance",
        "phase": "5.2",
        "dependencies": [],
        "canonical_path": "src/utils/repository_hygiene_validator.py"
      },
      "analyze_component_usage.py": {
        "purpose": "Analyzes component usage patterns",
        "phase": "5.4",
        "dependencies": [],
        "canonical_path": "src/utils/analyze_component_usage.py"
      }
    },
    "api": {
      "saas_connector.py": {
        "purpose": "Connects to SaaS APIs",
        "phase": "5.2",
        "dependencies": ["schema_validator.py"],
        "canonical_path": "src/api/saas_connector.py"
      }
    },
    "cli": {
      "cli_trigger.py": {
        "purpose": "Provides CLI interface for triggering operations",
        "phase": "5.2",
        "dependencies": ["schema_validator.py"],
        "canonical_path": "src/cli/cli_trigger.py"
      }
    },
    "main": {
      "main.py": {
        "purpose": "Main application entry point",
        "phase": "5.2",
        "dependencies": [
          "runtime_executor.py",
          "trust_log_writer.py",
          "schema_validator.py"
        ],
        "canonical_path": "src/main.py"
      },
      "runtime_executor.py": {
        "purpose": "Executes runtime operations",
        "phase": "5.2",
        "dependencies": ["schema_validator.py"],
        "canonical_path": "src/main/runtime_executor.py"
      }
    },
    "replay": {
      "replay_sealing.py": {
        "purpose": "Implements sealing for replay operations",
        "phase": "5.2",
        "dependencies": ["schema_validator.py"],
        "canonical_path": "src/replay/replay_sealing.py"
      },
      "deterministic_execution.py": {
        "purpose": "Provides deterministic execution for replays",
        "phase": "5.2",
        "dependencies": ["replay_sealing.py", "schema_validator.py"],
        "canonical_path": "src/replay/deterministic_execution.py"
      }
    },
    "ui": {
      "trust_surface_dashboard": {
        "trust_surface_dashboard.py": {
          "purpose": "Main entry point for trust surface dashboard",
          "phase": "5.7",
          "dependencies": ["visualization_data_transformer.py", "schema_validator.py"],
          "canonical_path": "src/ui/trust_surface_dashboard/trust_surface_dashboard.py"
        },
        "components": {
          "surface_view.py": {
            "purpose": "Provides interactive visualization of trust surfaces",
            "phase": "5.7",
            "dependencies": ["trust_surface_dashboard.py", "visualization_data_transformer.py"],
            "canonical_path": "src/ui/trust_surface_dashboard/components/surface_view.py"
          },
          "metrics_panel.py": {
            "purpose": "Displays key trust metrics and indicators",
            "phase": "5.7",
            "dependencies": ["trust_surface_dashboard.py", "trust_metrics_aggregator.py"],
            "canonical_path": "src/ui/trust_surface_dashboard/components/metrics_panel.py"
          },
          "boundary_alerts.py": {
            "purpose": "Shows notifications for trust boundary violations",
            "phase": "5.7",
            "dependencies": ["trust_surface_dashboard.py", "trust_surface_analytics.py"],
            "canonical_path": "src/ui/trust_surface_dashboard/components/boundary_alerts.py"
          },
          "trend_charts.py": {
            "purpose": "Visualizes historical trust data trends",
            "phase": "5.7",
            "dependencies": ["trust_surface_dashboard.py", "trust_metrics_aggregator.py"],
            "canonical_path": "src/ui/trust_surface_dashboard/components/trend_charts.py"
          }
        },
        "layouts": {
          "dashboard_layout.py": {
            "purpose": "Defines overall layout of the trust surface dashboard",
            "phase": "5.7",
            "dependencies": ["trust_surface_dashboard.py"],
            "canonical_path": "src/ui/trust_surface_dashboard/layouts/dashboard_layout.py"
          }
        }
      }
    }
  },
  "schemas": {
    "core": {
      "merkle_seal.schema.v1.json": {
        "purpose": "Defines structure for Merkle seals",
        "phase": "5.3",
        "dependencies": [],
        "canonical_path": "schemas/core/merkle_seal.schema.v1.json"
      },
      "conflict_metadata.schema.v1.json": {
        "purpose": "Defines structure for conflict metadata",
        "phase": "5.3",
        "dependencies": [],
        "canonical_path": "schemas/core/conflict_metadata.schema.v1.json"
      },
      "execution_log.schema.v1.json": {
        "purpose": "Defines structure for execution logs",
        "phase": "5.2",
        "dependencies": [],
        "canonical_path": "schemas/core/execution_log.schema.v1.json"
      },
      "loop_justification_log.schema.v1.json": {
        "purpose": "Defines structure for loop justification logs",
        "phase": "5.2",
        "dependencies": [],
        "canonical_path": "schemas/core/loop_justification_log.schema.v1.json"
      },
      "external_trigger.schema.v1.json": {
        "purpose": "Defines structure for external triggers",
        "phase": "5.2",
        "dependencies": [],
        "canonical_path": "schemas/core/external_trigger.schema.v1.json"
      },
      "cli_args.schema.v1.json": {
        "purpose": "Defines structure for CLI arguments",
        "phase": "5.2",
        "dependencies": [],
        "canonical_path": "schemas/core/cli_args.schema.v1.json"
      },
      "webhook_payload.schema.v1.json": {
        "purpose": "Defines structure for webhook payloads",
        "phase": "5.2",
        "dependencies": [],
        "canonical_path": "schemas/core/webhook_payload.schema.v1.json"
      },
      "operator_override.schema.v1.json": {
        "purpose": "Defines structure for operator overrides",
        "phase": "5.2",
        "dependencies": [],
        "canonical_path": "schemas/core/operator_override.schema.v1.json"
      }
    },
    "verification": {
      "verification_node.schema.v1.json": {
        "purpose": "Defines structure for verification nodes",
        "phase": "5.4",
        "dependencies": [],
        "canonical_path": "schemas/verification/verification_node.schema.v1.json"
      },
      "consensus_record.schema.v1.json": {
        "purpose": "Defines structure for consensus records",
        "phase": "5.4",
        "dependencies": [],
        "canonical_path": "schemas/verification/consensus_record.schema.v1.json"
      },
      "network_topology.schema.v1.json": {
        "purpose": "Defines structure for network topology",
        "phase": "5.4",
        "dependencies": [],
        "canonical_path": "schemas/verification/network_topology.schema.v1.json"
      }
    },
    "governance": {
      "governance_contract_sync.schema.v1.json": {
        "purpose": "Defines structure for governance contract synchronization",
        "phase": "5.5",
        "dependencies": [],
        "canonical_path": "schemas/governance/governance_contract_sync.schema.v1.json"
      },
      "governance_proposal.schema.v1.json": {
        "purpose": "Defines structure for governance proposals",
        "phase": "5.5",
        "dependencies": [],
        "canonical_path": "schemas/governance/governance_proposal.schema.v1.json"
      },
      "governance_mesh_topology.schema.v1.json": {
        "purpose": "Defines structure for governance mesh topology",
        "phase": "5.5",
        "dependencies": [],
        "canonical_path": "schemas/governance/governance_mesh_topology.schema.v1.json"
      },
      "trust_boundary.schema.v1.json": {
        "purpose": "Defines structure for trust boundaries",
        "phase": "5.6",
        "dependencies": [],
        "canonical_path": "schemas/governance/trust_boundary.schema.v1.json"
      },
      "trust_attestation.schema.v1.json": {
        "purpose": "Defines structure for trust attestations",
        "phase": "5.6",
        "dependencies": [],
        "canonical_path": "schemas/governance/trust_attestation.schema.v1.json"
      },
      "trust_surface_protocol.schema.v1.json": {
        "purpose": "Defines structure for trust surface protocol",
        "phase": "5.6",
        "dependencies": [],
        "canonical_path": "schemas/governance/trust_surface_protocol.schema.v1.json"
      }
    },
    "trust": {
      "trust_metrics.schema.v1.json": {
        "purpose": "Defines structure for trust metrics data",
        "phase": "5.7",
        "dependencies": [],
        "canonical_path": "schemas/trust/trust_metrics.schema.v1.json"
      },
      "trust_boundary_alert.schema.v1.json": {
        "purpose": "Defines structure for trust boundary violation alerts",
        "phase": "5.7",
        "dependencies": [],
        "canonical_path": "schemas/trust/trust_boundary_alert.schema.v1.json"
      },
      "trust_visualization.schema.v1.json": {
        "purpose": "Defines structure for trust visualization data",
        "phase": "5.7",
        "dependencies": [],
        "canonical_path": "schemas/trust/trust_visualization.schema.v1.json"
      }
    },
    "replay": {
      "deterministic_replay.schema.v1.json": {
        "purpose": "Defines structure for deterministic replay",
        "phase": "5.2",
        "dependencies": [],
        "canonical_path": "schemas/replay/deterministic_replay.schema.v1.json"
      },
      "replay_seal.schema.v1.json": {
        "purpose": "Defines structure for replay seals",
        "phase": "5.2",
        "dependencies": [],
        "canonical_path": "schemas/replay/replay_seal.schema.v1.json"
      }
    },
    "ui": {
      "trust_view.schema.v1.json": {
        "purpose": "Defines structure for trust view UI",
        "phase": "5.3",
        "dependencies": [],
        "canonical_path": "schemas/ui/trust_view.schema.v1.json"
      },
      "replay_verification.schema.v1.json": {
        "purpose": "Defines structure for replay verification UI",
        "phase": "5.2",
        "dependencies": [],
        "canonical_path": "schemas/ui/replay_verification.schema.v1.json"
      },
      "trust_log_replay_binding.schema.v1.json": {
        "purpose": "Defines structure for trust log replay binding",
        "phase": "5.3",
        "dependencies": [],
        "canonical_path": "schemas/ui/trust_log_replay_binding.schema.v1.json"
      },
      "ui_schema_registry.json": {
        "purpose": "Registry of UI schemas and their relationships",
        "phase": "5.3",
        "dependencies": [],
        "canonical_path": "schemas/ui/ui_schema_registry.json"
      },
      "codex_ui_contract_map.json": {
        "purpose": "Maps UI components to Codex contract clauses",
        "phase": "5.3",
        "dependencies": [],
        "canonical_path": "schemas/ui/codex_ui_contract_map.json"
      }
    }
  },
  "tests": {
    "unit": {
      "core": {
        "test_merkle_tree.py": {
          "purpose": "Tests for Merkle tree implementation",
          "phase": "5.3",
          "dependencies": ["merkle_tree.py"],
          "canonical_path": "tests/unit/core/test_merkle_tree.py"
        },
        "test_merkle_sealing.py": {
          "purpose": "Tests for Merkle sealing mechanism",
          "phase": "5.3",
          "dependencies": ["merkle_sealing.py"],
          "canonical_path": "tests/unit/core/test_merkle_sealing.py"
        },
        "test_conflict_detection.py": {
          "purpose": "Tests for conflict detection",
          "phase": "5.3",
          "dependencies": ["conflict_detection.py"],
          "canonical_path": "tests/unit/core/test_conflict_detection.py"
        },
        "test_output_capture.py": {
          "purpose": "Tests for output capture",
          "phase": "5.3",
          "dependencies": ["output_capture.py"],
          "canonical_path": "tests/unit/core/test_output_capture.py"
        },
        "test_network_topology_manager.py": {
          "purpose": "Tests for network topology manager",
          "phase": "5.4",
          "dependencies": ["network_topology_manager.py"],
          "canonical_path": "tests/unit/core/test_network_topology_manager.py"
        },
        "test_verification_node_manager.py": {
          "purpose": "Tests for verification node manager",
          "phase": "5.4",
          "dependencies": ["verification_node_manager.py"],
          "canonical_path": "tests/unit/core/test_verification_node_manager.py"
        },
        "test_consensus_service.py": {
          "purpose": "Tests for consensus service",
          "phase": "5.4",
          "dependencies": ["consensus_service.py"],
          "canonical_path": "tests/unit/core/test_consensus_service.py"
        },
        "test_seal_distribution_service.py": {
          "purpose": "Tests for seal distribution service",
          "phase": "5.4",
          "dependencies": ["seal_distribution_service.py"],
          "canonical_path": "tests/unit/core/test_seal_distribution_service.py"
        },
        "test_trust_aggregation_service.py": {
          "purpose": "Tests for trust aggregation service",
          "phase": "5.4",
          "dependencies": ["trust_aggregation_service.py"],
          "canonical_path": "tests/unit/core/test_trust_aggregation_service.py"
        },
        "test_seal_verification.py": {
          "purpose": "Tests for seal verification",
          "phase": "5.4",
          "dependencies": ["seal_verification.py"],
          "canonical_path": "tests/unit/core/test_seal_verification.py"
        },
        "test_governance_contract_sync.py": {
          "purpose": "Tests for governance contract sync",
          "phase": "5.5",
          "dependencies": ["governance_contract_sync.py"],
          "canonical_path": "tests/unit/core/test_governance_contract_sync.py"
        },
        "test_governance_mesh_integration.py": {
          "purpose": "Tests for governance mesh integration",
          "phase": "5.5",
          "dependencies": ["governance_mesh_integration.py"],
          "canonical_path": "tests/unit/core/test_governance_mesh_integration.py"
        },
        "test_governance_proposal_protocol.py": {
          "purpose": "Tests for governance proposal protocol",
          "phase": "5.5",
          "dependencies": ["governance_proposal_protocol.py"],
          "canonical_path": "tests/unit/core/test_governance_proposal_protocol.py"
        },
        "test_mesh_topology_manager.py": {
          "purpose": "Tests for mesh topology manager",
          "phase": "5.5",
          "dependencies": ["mesh_topology_manager.py"],
          "canonical_path": "tests/unit/core/test_mesh_topology_manager.py"
        },
        "test_governance_core.py": {
          "purpose": "Tests for governance core",
          "phase": "5.5",
          "dependencies": ["governance_core.py"],
          "canonical_path": "tests/unit/core/test_governance_core.py"
        },
        "trust": {
          "test_trust_metrics_aggregator.py": {
            "purpose": "Tests for trust metrics aggregator",
            "phase": "5.7",
            "dependencies": ["trust_metrics_aggregator.py"],
            "canonical_path": "tests/core/trust/test_trust_metrics_aggregator.py"
          },
          "test_trust_surface_analytics.py": {
            "purpose": "Tests for trust surface analytics",
            "phase": "5.7",
            "dependencies": ["trust_surface_analytics.py"],
            "canonical_path": "tests/core/trust/test_trust_surface_analytics.py"
          }
        },
        "visualization": {
          "test_visualization_data_transformer.py": {
            "purpose": "Tests for visualization data transformer",
            "phase": "5.7",
            "dependencies": ["visualization_data_transformer.py"],
            "canonical_path": "tests/core/visualization/test_visualization_data_transformer.py"
          }
        },
        "governance": {
          "test_trust_boundary_manager.py": {
            "purpose": "Tests for trust boundary manager",
            "phase": "5.6",
            "dependencies": ["trust_boundary_manager.py"],
            "canonical_path": "tests/core/governance/test_trust_boundary_manager.py"
          },
          "test_trust_propagation_engine.py": {
            "purpose": "Tests for trust propagation engine",
            "phase": "5.6",
            "dependencies": ["trust_propagation_engine.py"],
            "canonical_path": "tests/core/governance/test_trust_propagation_engine.py"
          },
          "test_attestation_service.py": {
            "purpose": "Tests for attestation service",
            "phase": "5.6",
            "dependencies": ["attestation_service.py"],
            "canonical_path": "tests/core/governance/test_attestation_service.py"
          },
          "test_boundary_enforcement_module.py": {
            "purpose": "Tests for boundary enforcement module",
            "phase": "5.6",
            "dependencies": ["boundary_enforcement_module.py"],
            "canonical_path": "tests/core/governance/test_boundary_enforcement_module.py"
          },
          "test_trust_surface_protocol.py": {
            "purpose": "Tests for trust surface protocol",
            "phase": "5.6",
            "dependencies": ["trust_surface_protocol.py"],
            "canonical_path": "tests/core/governance/test_trust_surface_protocol.py"
          }
        }
      }
    },
<<<<<<< HEAD
    "verification": {
      "seal_verification": {
        "path": "src/core/verification/seal_verification.py",
        "codex_contract_version": "v2025.05.18",
        "phase": "5.2",
        "schemas": ["replay_verification.schema.v1.json"],
        "depends_on": [],
        "purpose": "Provide cryptographic verification of execution replay logs"
      }
    },
    "visualization": {
      "visualization_data_transformer": {
        "path": "src/core/visualization/visualization_data_transformer.py",
        "codex_contract_version": "v2025.05.19",
=======
    "integration": {
      "test_phase_5_7.py": {
        "purpose": "Integration tests for Phase 5.7",
>>>>>>> 3baba784
        "phase": "5.7",
        "dependencies": [
          "trust_surface_analytics.py",
          "trust_metrics_aggregator.py",
          "visualization_data_transformer.py"
        ],
        "canonical_path": "tests/integration/test_phase_5_7.py"
      }
    },
    "ui": {
      "trust_surface_dashboard": {
        "test_trust_surface_dashboard.py": {
          "purpose": "Tests for trust surface dashboard",
          "phase": "5.7",
          "dependencies": ["trust_surface_dashboard.py"],
          "canonical_path": "tests/ui/trust_surface_dashboard/test_trust_surface_dashboard.py"
        }
      }
    }
  }
}<|MERGE_RESOLUTION|>--- conflicted
+++ resolved
@@ -1,11 +1,6 @@
 {
-<<<<<<< HEAD
   "registry_version": "v2025.05.20",
   "last_updated": "2025-05-20",
-=======
-  "registry_version": "1.0.0",
-  "last_updated": "2025-05-19T21:04:14Z",
->>>>>>> 3baba784
   "modules": {
     "core": {
       "merkle": {
@@ -196,6 +191,16 @@
         "canonical_path": "src/integration/distributed_verification_integration.py"
       }
     },
+    "verification": {
+      "seal_verification": {
+        "path": "src/core/verification/seal_verification.py",
+        "codex_contract_version": "v2025.05.18",
+        "phase": "5.2",
+        "schemas": ["replay_verification.schema.v1.json"],
+        "depends_on": [],
+        "purpose": "Provide cryptographic verification of execution replay logs"
+      }
+    },
     "utils": {
       "validate_schema.py": {
         "purpose": "Validates schemas for correctness",
@@ -244,6 +249,16 @@
         "phase": "5.4",
         "dependencies": [],
         "canonical_path": "src/utils/analyze_component_usage.py"
+      }
+    },
+    "visualization": {
+      "visualization_data_transformer": {
+        "path": "src/core/visualization/visualization_data_transformer.py",
+        "codex_contract_version": "v2025.05.19",
+        "phase": "5.7",
+        "schemas": ["trust_visualization.schema.v1.json"],
+        "depends_on": ["src/core/trust/trust_metrics_aggregator.py"],
+        "purpose": "Transform trust data into visualization-ready format"
       }
     },
     "api": {
@@ -367,340 +382,9 @@
       },
       "external_trigger.schema.v1.json": {
         "purpose": "Defines structure for external triggers",
-        "phase": "5.2",
+        "phase": "5.1",
         "dependencies": [],
         "canonical_path": "schemas/core/external_trigger.schema.v1.json"
-      },
-      "cli_args.schema.v1.json": {
-        "purpose": "Defines structure for CLI arguments",
-        "phase": "5.2",
-        "dependencies": [],
-        "canonical_path": "schemas/core/cli_args.schema.v1.json"
-      },
-      "webhook_payload.schema.v1.json": {
-        "purpose": "Defines structure for webhook payloads",
-        "phase": "5.2",
-        "dependencies": [],
-        "canonical_path": "schemas/core/webhook_payload.schema.v1.json"
-      },
-      "operator_override.schema.v1.json": {
-        "purpose": "Defines structure for operator overrides",
-        "phase": "5.2",
-        "dependencies": [],
-        "canonical_path": "schemas/core/operator_override.schema.v1.json"
-      }
-    },
-    "verification": {
-      "verification_node.schema.v1.json": {
-        "purpose": "Defines structure for verification nodes",
-        "phase": "5.4",
-        "dependencies": [],
-        "canonical_path": "schemas/verification/verification_node.schema.v1.json"
-      },
-      "consensus_record.schema.v1.json": {
-        "purpose": "Defines structure for consensus records",
-        "phase": "5.4",
-        "dependencies": [],
-        "canonical_path": "schemas/verification/consensus_record.schema.v1.json"
-      },
-      "network_topology.schema.v1.json": {
-        "purpose": "Defines structure for network topology",
-        "phase": "5.4",
-        "dependencies": [],
-        "canonical_path": "schemas/verification/network_topology.schema.v1.json"
-      }
-    },
-    "governance": {
-      "governance_contract_sync.schema.v1.json": {
-        "purpose": "Defines structure for governance contract synchronization",
-        "phase": "5.5",
-        "dependencies": [],
-        "canonical_path": "schemas/governance/governance_contract_sync.schema.v1.json"
-      },
-      "governance_proposal.schema.v1.json": {
-        "purpose": "Defines structure for governance proposals",
-        "phase": "5.5",
-        "dependencies": [],
-        "canonical_path": "schemas/governance/governance_proposal.schema.v1.json"
-      },
-      "governance_mesh_topology.schema.v1.json": {
-        "purpose": "Defines structure for governance mesh topology",
-        "phase": "5.5",
-        "dependencies": [],
-        "canonical_path": "schemas/governance/governance_mesh_topology.schema.v1.json"
-      },
-      "trust_boundary.schema.v1.json": {
-        "purpose": "Defines structure for trust boundaries",
-        "phase": "5.6",
-        "dependencies": [],
-        "canonical_path": "schemas/governance/trust_boundary.schema.v1.json"
-      },
-      "trust_attestation.schema.v1.json": {
-        "purpose": "Defines structure for trust attestations",
-        "phase": "5.6",
-        "dependencies": [],
-        "canonical_path": "schemas/governance/trust_attestation.schema.v1.json"
-      },
-      "trust_surface_protocol.schema.v1.json": {
-        "purpose": "Defines structure for trust surface protocol",
-        "phase": "5.6",
-        "dependencies": [],
-        "canonical_path": "schemas/governance/trust_surface_protocol.schema.v1.json"
-      }
-    },
-    "trust": {
-      "trust_metrics.schema.v1.json": {
-        "purpose": "Defines structure for trust metrics data",
-        "phase": "5.7",
-        "dependencies": [],
-        "canonical_path": "schemas/trust/trust_metrics.schema.v1.json"
-      },
-      "trust_boundary_alert.schema.v1.json": {
-        "purpose": "Defines structure for trust boundary violation alerts",
-        "phase": "5.7",
-        "dependencies": [],
-        "canonical_path": "schemas/trust/trust_boundary_alert.schema.v1.json"
-      },
-      "trust_visualization.schema.v1.json": {
-        "purpose": "Defines structure for trust visualization data",
-        "phase": "5.7",
-        "dependencies": [],
-        "canonical_path": "schemas/trust/trust_visualization.schema.v1.json"
-      }
-    },
-    "replay": {
-      "deterministic_replay.schema.v1.json": {
-        "purpose": "Defines structure for deterministic replay",
-        "phase": "5.2",
-        "dependencies": [],
-        "canonical_path": "schemas/replay/deterministic_replay.schema.v1.json"
-      },
-      "replay_seal.schema.v1.json": {
-        "purpose": "Defines structure for replay seals",
-        "phase": "5.2",
-        "dependencies": [],
-        "canonical_path": "schemas/replay/replay_seal.schema.v1.json"
-      }
-    },
-    "ui": {
-      "trust_view.schema.v1.json": {
-        "purpose": "Defines structure for trust view UI",
-        "phase": "5.3",
-        "dependencies": [],
-        "canonical_path": "schemas/ui/trust_view.schema.v1.json"
-      },
-      "replay_verification.schema.v1.json": {
-        "purpose": "Defines structure for replay verification UI",
-        "phase": "5.2",
-        "dependencies": [],
-        "canonical_path": "schemas/ui/replay_verification.schema.v1.json"
-      },
-      "trust_log_replay_binding.schema.v1.json": {
-        "purpose": "Defines structure for trust log replay binding",
-        "phase": "5.3",
-        "dependencies": [],
-        "canonical_path": "schemas/ui/trust_log_replay_binding.schema.v1.json"
-      },
-      "ui_schema_registry.json": {
-        "purpose": "Registry of UI schemas and their relationships",
-        "phase": "5.3",
-        "dependencies": [],
-        "canonical_path": "schemas/ui/ui_schema_registry.json"
-      },
-      "codex_ui_contract_map.json": {
-        "purpose": "Maps UI components to Codex contract clauses",
-        "phase": "5.3",
-        "dependencies": [],
-        "canonical_path": "schemas/ui/codex_ui_contract_map.json"
-      }
-    }
-  },
-  "tests": {
-    "unit": {
-      "core": {
-        "test_merkle_tree.py": {
-          "purpose": "Tests for Merkle tree implementation",
-          "phase": "5.3",
-          "dependencies": ["merkle_tree.py"],
-          "canonical_path": "tests/unit/core/test_merkle_tree.py"
-        },
-        "test_merkle_sealing.py": {
-          "purpose": "Tests for Merkle sealing mechanism",
-          "phase": "5.3",
-          "dependencies": ["merkle_sealing.py"],
-          "canonical_path": "tests/unit/core/test_merkle_sealing.py"
-        },
-        "test_conflict_detection.py": {
-          "purpose": "Tests for conflict detection",
-          "phase": "5.3",
-          "dependencies": ["conflict_detection.py"],
-          "canonical_path": "tests/unit/core/test_conflict_detection.py"
-        },
-        "test_output_capture.py": {
-          "purpose": "Tests for output capture",
-          "phase": "5.3",
-          "dependencies": ["output_capture.py"],
-          "canonical_path": "tests/unit/core/test_output_capture.py"
-        },
-        "test_network_topology_manager.py": {
-          "purpose": "Tests for network topology manager",
-          "phase": "5.4",
-          "dependencies": ["network_topology_manager.py"],
-          "canonical_path": "tests/unit/core/test_network_topology_manager.py"
-        },
-        "test_verification_node_manager.py": {
-          "purpose": "Tests for verification node manager",
-          "phase": "5.4",
-          "dependencies": ["verification_node_manager.py"],
-          "canonical_path": "tests/unit/core/test_verification_node_manager.py"
-        },
-        "test_consensus_service.py": {
-          "purpose": "Tests for consensus service",
-          "phase": "5.4",
-          "dependencies": ["consensus_service.py"],
-          "canonical_path": "tests/unit/core/test_consensus_service.py"
-        },
-        "test_seal_distribution_service.py": {
-          "purpose": "Tests for seal distribution service",
-          "phase": "5.4",
-          "dependencies": ["seal_distribution_service.py"],
-          "canonical_path": "tests/unit/core/test_seal_distribution_service.py"
-        },
-        "test_trust_aggregation_service.py": {
-          "purpose": "Tests for trust aggregation service",
-          "phase": "5.4",
-          "dependencies": ["trust_aggregation_service.py"],
-          "canonical_path": "tests/unit/core/test_trust_aggregation_service.py"
-        },
-        "test_seal_verification.py": {
-          "purpose": "Tests for seal verification",
-          "phase": "5.4",
-          "dependencies": ["seal_verification.py"],
-          "canonical_path": "tests/unit/core/test_seal_verification.py"
-        },
-        "test_governance_contract_sync.py": {
-          "purpose": "Tests for governance contract sync",
-          "phase": "5.5",
-          "dependencies": ["governance_contract_sync.py"],
-          "canonical_path": "tests/unit/core/test_governance_contract_sync.py"
-        },
-        "test_governance_mesh_integration.py": {
-          "purpose": "Tests for governance mesh integration",
-          "phase": "5.5",
-          "dependencies": ["governance_mesh_integration.py"],
-          "canonical_path": "tests/unit/core/test_governance_mesh_integration.py"
-        },
-        "test_governance_proposal_protocol.py": {
-          "purpose": "Tests for governance proposal protocol",
-          "phase": "5.5",
-          "dependencies": ["governance_proposal_protocol.py"],
-          "canonical_path": "tests/unit/core/test_governance_proposal_protocol.py"
-        },
-        "test_mesh_topology_manager.py": {
-          "purpose": "Tests for mesh topology manager",
-          "phase": "5.5",
-          "dependencies": ["mesh_topology_manager.py"],
-          "canonical_path": "tests/unit/core/test_mesh_topology_manager.py"
-        },
-        "test_governance_core.py": {
-          "purpose": "Tests for governance core",
-          "phase": "5.5",
-          "dependencies": ["governance_core.py"],
-          "canonical_path": "tests/unit/core/test_governance_core.py"
-        },
-        "trust": {
-          "test_trust_metrics_aggregator.py": {
-            "purpose": "Tests for trust metrics aggregator",
-            "phase": "5.7",
-            "dependencies": ["trust_metrics_aggregator.py"],
-            "canonical_path": "tests/core/trust/test_trust_metrics_aggregator.py"
-          },
-          "test_trust_surface_analytics.py": {
-            "purpose": "Tests for trust surface analytics",
-            "phase": "5.7",
-            "dependencies": ["trust_surface_analytics.py"],
-            "canonical_path": "tests/core/trust/test_trust_surface_analytics.py"
-          }
-        },
-        "visualization": {
-          "test_visualization_data_transformer.py": {
-            "purpose": "Tests for visualization data transformer",
-            "phase": "5.7",
-            "dependencies": ["visualization_data_transformer.py"],
-            "canonical_path": "tests/core/visualization/test_visualization_data_transformer.py"
-          }
-        },
-        "governance": {
-          "test_trust_boundary_manager.py": {
-            "purpose": "Tests for trust boundary manager",
-            "phase": "5.6",
-            "dependencies": ["trust_boundary_manager.py"],
-            "canonical_path": "tests/core/governance/test_trust_boundary_manager.py"
-          },
-          "test_trust_propagation_engine.py": {
-            "purpose": "Tests for trust propagation engine",
-            "phase": "5.6",
-            "dependencies": ["trust_propagation_engine.py"],
-            "canonical_path": "tests/core/governance/test_trust_propagation_engine.py"
-          },
-          "test_attestation_service.py": {
-            "purpose": "Tests for attestation service",
-            "phase": "5.6",
-            "dependencies": ["attestation_service.py"],
-            "canonical_path": "tests/core/governance/test_attestation_service.py"
-          },
-          "test_boundary_enforcement_module.py": {
-            "purpose": "Tests for boundary enforcement module",
-            "phase": "5.6",
-            "dependencies": ["boundary_enforcement_module.py"],
-            "canonical_path": "tests/core/governance/test_boundary_enforcement_module.py"
-          },
-          "test_trust_surface_protocol.py": {
-            "purpose": "Tests for trust surface protocol",
-            "phase": "5.6",
-            "dependencies": ["trust_surface_protocol.py"],
-            "canonical_path": "tests/core/governance/test_trust_surface_protocol.py"
-          }
-        }
-      }
-    },
-<<<<<<< HEAD
-    "verification": {
-      "seal_verification": {
-        "path": "src/core/verification/seal_verification.py",
-        "codex_contract_version": "v2025.05.18",
-        "phase": "5.2",
-        "schemas": ["replay_verification.schema.v1.json"],
-        "depends_on": [],
-        "purpose": "Provide cryptographic verification of execution replay logs"
-      }
-    },
-    "visualization": {
-      "visualization_data_transformer": {
-        "path": "src/core/visualization/visualization_data_transformer.py",
-        "codex_contract_version": "v2025.05.19",
-=======
-    "integration": {
-      "test_phase_5_7.py": {
-        "purpose": "Integration tests for Phase 5.7",
->>>>>>> 3baba784
-        "phase": "5.7",
-        "dependencies": [
-          "trust_surface_analytics.py",
-          "trust_metrics_aggregator.py",
-          "visualization_data_transformer.py"
-        ],
-        "canonical_path": "tests/integration/test_phase_5_7.py"
-      }
-    },
-    "ui": {
-      "trust_surface_dashboard": {
-        "test_trust_surface_dashboard.py": {
-          "purpose": "Tests for trust surface dashboard",
-          "phase": "5.7",
-          "dependencies": ["trust_surface_dashboard.py"],
-          "canonical_path": "tests/ui/trust_surface_dashboard/test_trust_surface_dashboard.py"
-        }
       }
     }
   }
