--- conflicted
+++ resolved
@@ -127,6 +127,27 @@
           "phase": "5.6",
           "dependencies": ["attestation_service.py", "boundary_enforcement_module.py"],
           "canonical_path": "src/core/governance/trust_surface_protocol.py"
+        },
+        "contract_sealer.py": {
+          "purpose": "Create and verify cryptographic seals of contracts",
+          "phase": "5.8",
+          "dependencies": [],
+          "canonical_path": "src/core/governance/contract_sealer.py",
+          "codex_contract_version": "v2025.05.20"
+        },
+        "evolution_protocol.py": {
+          "purpose": "Manage the contract evolution process through formal approval",
+          "phase": "5.8",
+          "dependencies": ["contract_sealer.py"],
+          "canonical_path": "src/core/governance/evolution_protocol.py",
+          "codex_contract_version": "v2025.05.20"
+        },
+        "codex_lock.py": {
+          "purpose": "Main implementation of the Codex Mutation Lock system",
+          "phase": "5.8",
+          "dependencies": ["contract_sealer.py", "evolution_protocol.py", "src/core/trust/mutation_detector.py"],
+          "canonical_path": "src/core/governance/codex_lock.py",
+          "codex_contract_version": "v2025.05.20"
         }
       },
       "trust": {
@@ -147,9 +168,15 @@
           "phase": "5.7",
           "dependencies": ["trust_surface_analytics.py", "schema_validator.py"],
           "canonical_path": "src/core/trust/trust_metrics_aggregator.py"
-        }
-      },
-<<<<<<< HEAD
+        },
+        "mutation_detector.py": {
+          "purpose": "Detect unauthorized modifications to sealed contracts",
+          "phase": "5.8",
+          "dependencies": ["src/core/governance/contract_sealer.py"],
+          "canonical_path": "src/core/trust/mutation_detector.py",
+          "codex_contract_version": "v2025.05.20"
+        }
+      },
       "visualization": {
         "visualization_data_transformer.py": {
           "purpose": "Transforms trust data for visualization",
@@ -165,39 +192,6 @@
           "dependencies": [],
           "canonical_path": "src/core/common/schema_validator.py"
         }
-=======
-      "boundary_enforcement_module": {
-        "path": "src/core/governance/boundary_enforcement_module.py",
-        "codex_contract_version": "v2025.05.18",
-        "phase": "5.6",
-        "schemas": ["trust_boundary.schema.v1.json"],
-        "depends_on": ["trust_boundary_manager.py", "attestation_service.py", "trust_propagation_engine.py"],
-        "purpose": "Enforce trust boundary policies and access control"
-      },
-      "contract_sealer": {
-        "path": "src/core/governance/contract_sealer.py",
-        "codex_contract_version": "v2025.05.20",
-        "phase": "5.8",
-        "schemas": ["contract_seal.schema.v1.json"],
-        "depends_on": [],
-        "purpose": "Create and verify cryptographic seals of contracts"
-      },
-      "evolution_protocol": {
-        "path": "src/core/governance/evolution_protocol.py",
-        "codex_contract_version": "v2025.05.20",
-        "phase": "5.8",
-        "schemas": ["evolution_proposal.schema.v1.json", "evolution_record.schema.v1.json"],
-        "depends_on": ["contract_sealer.py"],
-        "purpose": "Manage the contract evolution process through formal approval"
-      },
-      "codex_lock": {
-        "path": "src/core/governance/codex_lock.py",
-        "codex_contract_version": "v2025.05.20",
-        "phase": "5.8",
-        "schemas": ["contract_seal.schema.v1.json", "evolution_proposal.schema.v1.json", "evolution_record.schema.v1.json"],
-        "depends_on": ["contract_sealer.py", "evolution_protocol.py", "src/core/trust/mutation_detector.py"],
-        "purpose": "Main implementation of the Codex Mutation Lock system"
->>>>>>> 867bea15
       }
     },
     "integration": {
@@ -207,7 +201,6 @@
         "dependencies": ["merkle_sealing.py", "runtime_executor.py", "output_capture.py"],
         "canonical_path": "src/integration/runtime_executor_integration.py"
       },
-<<<<<<< HEAD
       "trust_log_integration.py": {
         "purpose": "Integrates trust logs with UI components",
         "phase": "5.3",
@@ -224,23 +217,13 @@
           "trust_aggregation_service.py"
         ],
         "canonical_path": "src/integration/distributed_verification_integration.py"
-=======
-      "trust_metrics_aggregator": {
-        "path": "src/core/trust/trust_metrics_aggregator.py",
-        "codex_contract_version": "v2025.05.19",
-        "phase": "5.7",
-        "schemas": ["trust_metrics.schema.v1.json"],
-        "depends_on": ["src/core/trust/trust_surface_analytics.py"],
-        "purpose": "Collect and normalize metrics from multiple nodes"
-      },
-      "mutation_detector": {
-        "path": "src/core/trust/mutation_detector.py",
-        "codex_contract_version": "v2025.05.20",
+      },
+      "codex_lock_api.py": {
+        "purpose": "API endpoints for interacting with the Codex Lock system",
         "phase": "5.8",
-        "schemas": ["mutation_detection.schema.v1.json"],
-        "depends_on": ["src/core/governance/contract_sealer.py"],
-        "purpose": "Detect unauthorized modifications to sealed contracts"
->>>>>>> 867bea15
+        "dependencies": ["src/core/governance/codex_lock.py"],
+        "canonical_path": "src/integration/codex_lock_api.py",
+        "codex_contract_version": "v2025.05.20"
       }
     },
     "verification": {
@@ -377,76 +360,24 @@
             "canonical_path": "src/ui/trust_surface_dashboard/components/surface_view.py"
           },
           "metrics_panel.py": {
-            "purpose": "Displays key trust metrics and indicators",
+            "purpose": "Displays trust metrics in the dashboard",
             "phase": "5.7",
             "dependencies": ["trust_surface_dashboard.py", "trust_metrics_aggregator.py"],
             "canonical_path": "src/ui/trust_surface_dashboard/components/metrics_panel.py"
           },
           "boundary_alerts.py": {
-            "purpose": "Shows notifications for trust boundary violations",
+            "purpose": "Displays trust boundary alerts in the dashboard",
             "phase": "5.7",
-            "dependencies": ["trust_surface_dashboard.py", "trust_surface_analytics.py"],
+            "dependencies": ["trust_surface_dashboard.py", "trust_boundary_manager.py"],
             "canonical_path": "src/ui/trust_surface_dashboard/components/boundary_alerts.py"
           },
           "trend_charts.py": {
-            "purpose": "Visualizes historical trust data trends",
+            "purpose": "Displays trust trend charts in the dashboard",
             "phase": "5.7",
             "dependencies": ["trust_surface_dashboard.py", "trust_metrics_aggregator.py"],
             "canonical_path": "src/ui/trust_surface_dashboard/components/trend_charts.py"
           }
-        },
-        "layouts": {
-          "dashboard_layout.py": {
-            "purpose": "Defines overall layout of the trust surface dashboard",
-            "phase": "5.7",
-            "dependencies": ["trust_surface_dashboard.py"],
-            "canonical_path": "src/ui/trust_surface_dashboard/layouts/dashboard_layout.py"
-          }
-        }
-      }
-    }
-  },
-  "schemas": {
-    "core": {
-      "merkle_seal.schema.v1.json": {
-        "purpose": "Defines structure for Merkle seals",
-        "phase": "5.3",
-        "dependencies": [],
-        "canonical_path": "schemas/core/merkle_seal.schema.v1.json"
-      },
-      "conflict_metadata.schema.v1.json": {
-        "purpose": "Defines structure for conflict metadata",
-        "phase": "5.3",
-        "dependencies": [],
-        "canonical_path": "schemas/core/conflict_metadata.schema.v1.json"
-      },
-      "execution_log.schema.v1.json": {
-        "purpose": "Defines structure for execution logs",
-        "phase": "5.2",
-        "dependencies": [],
-        "canonical_path": "schemas/core/execution_log.schema.v1.json"
-      },
-      "loop_justification_log.schema.v1.json": {
-        "purpose": "Defines structure for loop justification logs",
-        "phase": "5.2",
-        "dependencies": [],
-        "canonical_path": "schemas/core/loop_justification_log.schema.v1.json"
-      },
-      "external_trigger.schema.v1.json": {
-        "purpose": "Defines structure for external triggers",
-        "phase": "5.1",
-        "dependencies": [],
-        "canonical_path": "schemas/core/external_trigger.schema.v1.json"
-      }
-    },
-    "integration": {
-      "codex_lock_api": {
-        "path": "src/integration/codex_lock_api.py",
-        "codex_contract_version": "v2025.05.20",
-        "phase": "5.8",
-        "schemas": ["contract_seal.schema.v1.json", "evolution_proposal.schema.v1.json", "evolution_record.schema.v1.json", "mutation_detection.schema.v1.json"],
-        "depends_on": ["src/core/governance/codex_lock.py"],
-        "purpose": "API integration for the Codex Mutation Lock system"
+        }
       }
     }
   }
