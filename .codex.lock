--- conflicted
+++ resolved
@@ -1,7 +1,7 @@
+phase-5.2-ui-freeze
 This file signifies that the current Promethios kernel is governed by the Resurrection Codex.
 All runtime components and future modifications must adhere to the schemas and contracts defined within the Codex manifest and its associated schema registry. No code or configuration should be deployed or executed unless it is validated against the Codex.
 
-<<<<<<< HEAD
 contract_version: v2025.05.18
 phase_id: 5.2
 phase_title: Replay Reproducibility Seal
@@ -28,10 +28,4 @@
 post_phase_lock_requirements:
   - seal_verification.py must be replaced with Phase 11.9-backed ZKP or Merkle quorum
   - Replay logs must be routed to trust_log.schema.v1.json and exposed to UI-12.20 Trust Log Viewer
-contract_hash: 8f7d3e2c1b5a9f6e0d4c7b3a2e1d5f9c8b7a6e5d4c3b2a1
-=======
-Codex Version at time of bundle generation: v2025.05.18
-Phase ID: 5.1
-Schema Registry: ["external_trigger.schema.v1.json", "webhook_payload.schema.v1.json", "cli_args.schema.v1.json"]
-Contract Hash: 8f7d3e2c1b5a9f0e6d4c7b2a1e5d8f9c0b3a6e9d2c5b8a7f4e1d0c3b6a9e2d5f8
->>>>>>> c8b69af9
+contract_hash: 8f7d3e2c1b5a9f6e0d4c7b3a2e1d5f9c8b7a6e5d4c3b2a1