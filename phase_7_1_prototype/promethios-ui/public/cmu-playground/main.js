/**
<<<<<<< HEAD
 * Updated Main Application Entry Point
 * 
 * This is the updated main.js that integrates the new modular architecture
 * while maintaining backward compatibility with the existing UI.
=======
 * Main Application Entry Point
 * Initializes and coordinates all modules for CMU Playground
>>>>>>> 7621041d
 */

// Import modules
import runtimeEnvLoader from './modules/runtimeEnvironmentLoader.js';
import AgentConversation from './modules/agentConversation.js';
<<<<<<< HEAD
import { featureFlags } from './modules/featureFlags.js';
import { developerPanel } from './modules/developerPanel.js';
import { applyAllEnhancements } from './modules/enhancedFeatures.js';

// Event Bus for module communication
const EventBus = {
    events: {},
    
    subscribe(event, callback) {
        if (!this.events[event]) {
            this.events[event] = [];
        }
        this.events[event].push(callback);
    },
    
    publish(event, data) {
        if (!this.events[event]) {
            return;
        }
        this.events[event].forEach(callback => callback(data));
    }
};

// Make EventBus globally available
window.EventBus = EventBus;
=======
import RobustAPIClient from './modules/robustApiClient.js';
import EventBus from './modules/eventBus.js';
import EmotionalUX from './modules/emotionalUX.js';
import ScenarioManager from './modules/scenarioManager.js';
import MetricsManager from './modules/metricsManager.js';
import ExportModule from './modules/exportModule.js';
import EnhancedFeatures from './modules/enhancedFeatures.js';
>>>>>>> 7621041d

// Application state
const AppState = {
    currentScenario: null,
    governanceEnabled: true,
    activeFeatures: {
        veritas: true,
        safety: true,
        role: true
    },
    running: false
};

// Initialize application when DOM is ready
document.addEventListener('DOMContentLoaded', () => {
    initializeApp();
});

<<<<<<< HEAD
// Initialize application
function initializeApp() {
    console.log('Initializing application...');
    
    // Check for development mode
    checkDevelopmentMode();
    
    // Initialize modules
    AgentConversation.init();
    developerPanel.init();
    
    // Apply all enhanced features
    applyAllEnhancements();
    
    // Set up event listeners
    setupEventListeners();
=======
/**
 * Initialize application with proper error handling
 */
async function initializeApp() {
    try {
        console.log('🚀 Initializing CMU Playground Application...');
        
        // Load environment variables first
        console.log('🔄 Loading environment variables...');
        await runtimeEnvLoader.loadEnvironmentVariables();
        
        // Initialize EventBus first (required by all modules)
        if (EventBus && typeof EventBus.init === 'function') {
            EventBus.init();
        }
        console.log('✅ EventBus initialized');
        
        // Make EventBus globally available
        window.EventBus = EventBus;
        
        // Initialize RobustAPIClient (handles environment variables gracefully)
        await RobustAPIClient.init();
        console.log('✅ RobustAPIClient initialized');
        
        // Initialize other modules in dependency order
        if (ScenarioManager && typeof ScenarioManager.init === 'function') {
            ScenarioManager.init();
            console.log('✅ ScenarioManager initialized');
        }
        
        if (MetricsManager && typeof MetricsManager.init === 'function') {
            MetricsManager.init();
            console.log('✅ MetricsManager initialized');
        }
        
        if (AgentConversation && typeof AgentConversation.init === 'function') {
            AgentConversation.init();
            console.log('✅ AgentConversation initialized');
        }
        
        if (EmotionalUX && typeof EmotionalUX.init === 'function') {
            EmotionalUX.init();
            console.log('✅ EmotionalUX initialized');
        }
        
        if (ExportModule && typeof ExportModule.init === 'function') {
            ExportModule.init();
            console.log('✅ ExportModule initialized');
        }
        
        if (EnhancedFeatures && typeof EnhancedFeatures.init === 'function') {
            EnhancedFeatures.init();
            console.log('✅ EnhancedFeatures initialized');
        }
        
        // Set up event listeners
        setupEventListeners();
        
        console.log('🎉 Application initialization complete!');
        
        // Publish initialization complete event
        EventBus.publish('app:initialized', {
            timestamp: new Date().toISOString(),
            modules: ['EventBus', 'RobustAPIClient', 'ScenarioManager', 'MetricsManager', 'AgentConversation', 'EmotionalUX', 'ExportModule', 'EnhancedFeatures']
        });
        
        // Show API configuration status
        showAPIStatus();
        
    } catch (error) {
        console.error('❌ Application initialization failed:', error);
        showInitializationError(error);
    }
}

/**
 * Show API configuration status to user
 */
function showAPIStatus() {
    try {
        const config = RobustAPIClient.getConfig();
        console.log('📊 API Configuration:', config);
        
        if (config.fallbackMode) {
            console.log('⚠️ Running in fallback mode - simulated responses will be used');
        } else {
            console.log(`✅ Real API integration active with providers: ${config.availableProviders.join(', ')}`);
        }
    } catch (error) {
        console.warn('Could not retrieve API status:', error);
    }
}

/**
 * Show initialization error to user
 */
function showInitializationError(error) {
    const errorContainer = document.createElement('div');
    errorContainer.className = 'alert alert-warning mt-3';
    errorContainer.innerHTML = `
        <h5>⚠️ Initialization Notice</h5>
        <p>The application encountered an issue during startup: <code>${error.message}</code></p>
        <p>The demo will continue in fallback mode with limited functionality.</p>
        <button class="btn btn-primary btn-sm" onclick="location.reload()">Retry Initialization</button>
    `;
>>>>>>> 7621041d
    
    const container = document.querySelector('.container') || document.body;
    container.insertBefore(errorContainer, container.firstChild);
}

<<<<<<< HEAD
// Check for development mode
function checkDevelopmentMode() {
    // Check URL parameters for dev mode
    const urlParams = new URLSearchParams(window.location.search);
    if (urlParams.has('dev') || urlParams.has('development')) {
        featureFlags.set('SHOW_DEVELOPER_PANEL', true);
        console.log('Development mode enabled via URL parameter');
    }
    
    // Check for localhost
    if (window.location.hostname === 'localhost' || window.location.hostname === '127.0.0.1') {
        featureFlags.set('SHOW_DEVELOPER_PANEL', true);
        console.log('Development mode enabled on localhost');
    }
}

// Set up event listeners
=======
/**
 * Set up event listeners for UI interactions
 */
>>>>>>> 7621041d
function setupEventListeners() {
    // Scenario selection
    const scenarioSelect = document.getElementById('scenarioSelect');
    if (scenarioSelect) {
        scenarioSelect.addEventListener('change', handleScenarioChange);
    }
    
    // Governance toggle
    const governanceToggle = document.getElementById('governanceToggle');
    if (governanceToggle) {
        governanceToggle.addEventListener('change', handleGovernanceToggle);
    }
    
    // Feature toggles
    const veritasToggle = document.getElementById('veritasToggle');
    if (veritasToggle) {
        veritasToggle.addEventListener('change', () => handleFeatureToggle('veritas', veritasToggle.checked));
    }
    
    const safetyToggle = document.getElementById('safetyToggle');
    if (safetyToggle) {
        safetyToggle.addEventListener('change', () => handleFeatureToggle('safety', safetyToggle.checked));
    }
    
    const roleToggle = document.getElementById('roleToggle');
    if (roleToggle) {
        roleToggle.addEventListener('change', () => handleFeatureToggle('role', roleToggle.checked));
    }
    
    // Start scenario button
    const startScenarioBtn = document.getElementById('startScenarioBtn');
    if (startScenarioBtn) {
        startScenarioBtn.addEventListener('click', handleStartScenario);
    }
    
    // Agent logs toggles
    const showUngovernedLogs = document.getElementById('showUngovernedLogs');
    if (showUngovernedLogs) {
        showUngovernedLogs.addEventListener('change', () => toggleAgentLogs('ungoverned', showUngovernedLogs.checked));
    }
    
    const showGovernedLogs = document.getElementById('showGovernedLogs');
    if (showGovernedLogs) {
        showGovernedLogs.addEventListener('change', () => toggleAgentLogs('governed', showGovernedLogs.checked));
    }
    
    // Export report button
    const exportReportBtn = document.getElementById('exportReportBtn');
    if (exportReportBtn) {
        exportReportBtn.addEventListener('click', handleExportReport);
    }
    
    // Test violation button
    const testViolationBtn = document.getElementById('testViolationBtn');
    if (testViolationBtn) {
        testViolationBtn.addEventListener('click', handleTestViolation);
    }
    
    // Violation options
    const violationOptions = document.querySelectorAll('[data-violation]');
    violationOptions.forEach(option => {
        option.addEventListener('click', (e) => {
            e.preventDefault();
            const violation = e.target.getAttribute('data-violation');
            const type = e.target.getAttribute('data-type');
            handleViolationOption(violation, type);
        });
    });
    
    // Subscribe to agent message events
    EventBus.subscribe('agentMessage', handleAgentMessage);
    
    // Subscribe to conversation complete event
    EventBus.subscribe('conversationComplete', handleConversationComplete);
    
    // Subscribe to conversation error event
    EventBus.subscribe('conversationError', handleConversationError);
}

/**
 * Handle scenario change
 */
function handleScenarioChange(event) {
    const scenarioId = event.target.value;
    AppState.currentScenario = scenarioId;
    
    // Update scenario description
    updateScenarioDescription(scenarioId);
    
    // Publish event
    EventBus.publish('scenarioChanged', { scenarioId });
}

/**
 * Update scenario description
 */
function updateScenarioDescription(scenarioId) {
<<<<<<< HEAD
    // Get scenario data based on ID
    const scenarioData = getScenarioData(scenarioId);
=======
    if (!ScenarioManager || typeof ScenarioManager.getScenarioById !== 'function') {
        return;
    }
    
    const scenarioData = ScenarioManager.getScenarioById(scenarioId);
>>>>>>> 7621041d
    if (!scenarioData) return;
    
    const titleElement = document.getElementById('scenarioTitle');
    const summaryElement = document.getElementById('scenarioSummary');
    
    if (titleElement) {
        titleElement.textContent = scenarioData.title;
    }
    
    if (summaryElement) {
        summaryElement.textContent = scenarioData.summary;
    }
}

<<<<<<< HEAD
// Get scenario data
function getScenarioData(scenarioId) {
    // Hardcoded scenario data
    const scenarios = {
        'product_planning': {
            title: 'Product Planning',
            summary: 'One agent ideates features, the other prioritizes based on risk/ROI. Ungoverned may hallucinate or contradict, governed stays scoped.'
        },
        'customer_service': {
            title: 'Customer Service Escalation',
            summary: 'Support agent handles a delayed refund while policy agent ensures guidelines are followed. Ungoverned may overcompensate, governed balances customer service with policy compliance.'
        },
        'legal_contract': {
            title: 'Legal Contract Review',
            summary: 'One agent drafts contract clauses, the other reviews for compliance and risk. Ungoverned may miss legal issues, governed ensures regulatory compliance.'
        },
        'medical_triage': {
            title: 'Medical Triage',
            summary: 'One agent assesses patient symptoms, the other recommends treatment priorities. Ungoverned may misdiagnose or overprescribe, governed follows clinical guidelines.'
        }
    };
    
    return scenarios[scenarioId];
}

// Handle governance toggle
=======
/**
 * Handle governance toggle
 */
>>>>>>> 7621041d
function handleGovernanceToggle(event) {
    AppState.governanceEnabled = event.target.checked;
    
    // Update feature toggles availability
    updateFeatureTogglesAvailability();
    
    // Update feature flags
    featureFlags.set('GOVERNANCE_ENABLED', event.target.checked);
    
    // Publish event
    EventBus.publish('governanceToggled', {
        enabled: AppState.governanceEnabled,
        activeFeatures: AppState.activeFeatures
    });
}

/**
 * Update feature toggles availability
 */
function updateFeatureTogglesAvailability() {
    const featureToggles = document.querySelectorAll('.governance-features input');
    featureToggles.forEach(toggle => {
        toggle.disabled = !AppState.governanceEnabled;
    });
}

/**
 * Handle feature toggle
 */
function handleFeatureToggle(feature, enabled) {
    AppState.activeFeatures[feature] = enabled;
    
    // Update feature flags
    switch (feature) {
        case 'veritas':
            featureFlags.set('VERITAS_ENABLED', enabled);
            break;
        case 'safety':
            featureFlags.set('SAFETY_ENABLED', enabled);
            break;
        case 'role':
            featureFlags.set('ROLE_ADHERENCE_ENABLED', enabled);
            break;
    }
    
    // Publish event
    EventBus.publish('featureToggled', {
        feature,
        enabled,
        activeFeatures: AppState.activeFeatures
    });
}

/**
 * Handle start scenario
 */
function handleStartScenario() {
    if (AppState.running) return;
    
    // Update UI
    const startButton = document.getElementById('startScenarioBtn');
    if (startButton) {
        startButton.textContent = 'Running...';
        startButton.disabled = true;
    }
    
    // Clear previous conversation
    clearConversation();
    
    // Set running state
    AppState.running = true;
    
    // Publish event
    EventBus.publish('scenarioStarted', {
        scenarioId: AppState.currentScenario || 'product_planning',
        governanceEnabled: AppState.governanceEnabled,
        activeFeatures: AppState.activeFeatures
    });
}

/**
 * Clear conversation
 */
function clearConversation() {
    const ungovernedChat = document.getElementById('ungoverned-chat');
    const governedChat = document.getElementById('governed-chat');
    
    if (ungovernedChat) {
        ungovernedChat.innerHTML = '';
    }
    
    if (governedChat) {
        governedChat.innerHTML = '';
    }
}

<<<<<<< HEAD
// Handle agent message
function handleAgentMessage(data) {
    // Determine which chat container to use
    const chatContainer = data.isGoverned ? 
        document.getElementById('governed-chat') : 
        document.getElementById('ungoverned-chat');
    
    if (!chatContainer) return;
    
    // Create message element
    const messageElement = document.createElement('div');
    messageElement.className = 'chat-message';
    
    // Get agent color based on ID
    const agentColor = getAgentColor(data.agentId);
    
    // Create message content
    messageElement.innerHTML = `
        <div class="d-flex align-items-center">
            <div class="agent-icon" style="background-color: ${agentColor}; color: white; width: 32px; height: 32px; border-radius: 50%; display: flex; align-items: center; justify-content: center; margin-right: 8px;">
                <span>${data.agentId.charAt(0).toUpperCase()}</span>
            </div>
            <span class="agent-name">${getAgentName(data.agentId)}</span>
        </div>
        <div class="message-time">${formatTime(new Date())}</div>
        <div class="message-content">
            ${data.content}
        </div>
    `;
    
    // Add governance information if available
    if (data.isGoverned && data.governanceResult && data.governanceResult.modifications && data.governanceResult.modifications.length > 0) {
        const modificationsElement = document.createElement('div');
        modificationsElement.className = 'governance-modifications';
        modificationsElement.style.marginTop = '8px';
        modificationsElement.style.fontSize = '0.8rem';
        modificationsElement.style.color = '#9c27b0';
        
        modificationsElement.innerHTML = `
            <div><i class="bi bi-shield-check"></i> Governance applied:</div>
            <ul style="margin: 0; padding-left: 20px;">
                ${data.governanceResult.modifications.map(mod => `<li>${mod.description}</li>`).join('')}
            </ul>
        `;
        
        messageElement.appendChild(modificationsElement);
    }
    
    // Add to chat container
    chatContainer.appendChild(messageElement);
    
    // Scroll to bottom
    chatContainer.scrollTop = chatContainer.scrollHeight;
}

// Get agent color based on ID
function getAgentColor(agentId) {
    const colors = {
        'ideaBot': '#ff9800',
        'prioBot': '#2196f3',
        'supportBot': '#4caf50',
        'policyBot': '#9c27b0'
    };
    
    return colors[agentId] || '#555555';
}

// Get agent name based on ID
function getAgentName(agentId) {
    const names = {
        'ideaBot': 'IdeaBot (Feature Ideation)',
        'prioBot': 'PrioBot (Prioritization)',
        'supportBot': 'SupportBot (Customer Support)',
        'policyBot': 'PolicyBot (Policy Supervisor)'
    };
    
    return names[agentId] || agentId;
}

// Format time as MM:SS
function formatTime(date) {
    const minutes = date.getMinutes().toString().padStart(2, '0');
    const seconds = date.getSeconds().toString().padStart(2, '0');
    return `${minutes}:${seconds}`;
}

// Handle conversation complete
function handleConversationComplete(data) {
    // Reset UI
    const startButton = document.getElementById('startScenarioBtn');
    if (startButton) {
        startButton.textContent = 'Start Scenario';
        startButton.disabled = false;
    }
    
    // Reset running state
    AppState.running = false;
    
    console.log('Conversation complete:', data);
}

// Handle conversation error
function handleConversationError(data) {
    // Reset UI
    const startButton = document.getElementById('startScenarioBtn');
    if (startButton) {
        startButton.textContent = 'Start Scenario';
        startButton.disabled = false;
    }
    
    // Reset running state
    AppState.running = false;
    
    // Show error message
    console.error('Conversation error:', data);
    alert(`Error: ${data.error}\n${data.details || ''}`);
}

// Toggle agent logs
=======
/**
 * Toggle agent logs
 */
>>>>>>> 7621041d
function toggleAgentLogs(type, show) {
    const logsElement = document.getElementById(`${type}-logs`);
    if (logsElement) {
        if (show) {
            logsElement.classList.remove('d-none');
        } else {
            logsElement.classList.add('d-none');
        }
    }
}

// Make toggleAgentLogs globally accessible
window.toggleAgentLogs = toggleAgentLogs;

/**
 * Handle export report
 */
function handleExportReport() {
<<<<<<< HEAD
    // This would be implemented to export a report
    console.log('Export report requested');
    alert('Report export functionality will be available in a future update.');
=======
    if (ExportModule && typeof ExportModule.exportReport === 'function') {
        ExportModule.exportReport({
            scenarioId: AppState.currentScenario || 'product_planning',
            governanceEnabled: AppState.governanceEnabled,
            activeFeatures: AppState.activeFeatures,
            metrics: MetricsManager && typeof MetricsManager.getMetricsData === 'function' 
                ? MetricsManager.getMetricsData() 
                : {}
        });
    }
>>>>>>> 7621041d
}

/**
 * Handle test violation
 */
function handleTestViolation() {
    // This will be handled by the dropdown items
}

/**
 * Handle violation option
 */
function handleViolationOption(violation, type) {
    // Publish event
    EventBus.publish('violationRequested', {
        violation,
        type,
        governanceEnabled: AppState.governanceEnabled
    });
<<<<<<< HEAD
}
=======
}

// Export modules for global access
window.AppModules = {
    RobustAPIClient,
    EventBus,
    ScenarioManager,
    MetricsManager,
    AgentConversation,
    EmotionalUX,
    ExportModule,
    EnhancedFeatures
};

// Export AppState for debugging
window.AppState = AppState;
>>>>>>> 7621041d
<|MERGE_RESOLUTION|>--- conflicted
+++ resolved
@@ -1,45 +1,11 @@
 /**
-<<<<<<< HEAD
- * Updated Main Application Entry Point
- * 
- * This is the updated main.js that integrates the new modular architecture
- * while maintaining backward compatibility with the existing UI.
-=======
  * Main Application Entry Point
- * Initializes and coordinates all modules for CMU Playground
->>>>>>> 7621041d
+ * Initializes and coordinates all modules for CMU Interactive Playground
  */
 
 // Import modules
 import runtimeEnvLoader from './modules/runtimeEnvironmentLoader.js';
 import AgentConversation from './modules/agentConversation.js';
-<<<<<<< HEAD
-import { featureFlags } from './modules/featureFlags.js';
-import { developerPanel } from './modules/developerPanel.js';
-import { applyAllEnhancements } from './modules/enhancedFeatures.js';
-
-// Event Bus for module communication
-const EventBus = {
-    events: {},
-    
-    subscribe(event, callback) {
-        if (!this.events[event]) {
-            this.events[event] = [];
-        }
-        this.events[event].push(callback);
-    },
-    
-    publish(event, data) {
-        if (!this.events[event]) {
-            return;
-        }
-        this.events[event].forEach(callback => callback(data));
-    }
-};
-
-// Make EventBus globally available
-window.EventBus = EventBus;
-=======
 import RobustAPIClient from './modules/robustApiClient.js';
 import EventBus from './modules/eventBus.js';
 import EmotionalUX from './modules/emotionalUX.js';
@@ -47,7 +13,8 @@
 import MetricsManager from './modules/metricsManager.js';
 import ExportModule from './modules/exportModule.js';
 import EnhancedFeatures from './modules/enhancedFeatures.js';
->>>>>>> 7621041d
+import { featureFlags } from './modules/featureFlags.js';
+import { developerPanel } from './modules/developerPanel.js';
 
 // Application state
 const AppState = {
@@ -66,30 +33,15 @@
     initializeApp();
 });
 
-<<<<<<< HEAD
-// Initialize application
-function initializeApp() {
-    console.log('Initializing application...');
-    
-    // Check for development mode
-    checkDevelopmentMode();
-    
-    // Initialize modules
-    AgentConversation.init();
-    developerPanel.init();
-    
-    // Apply all enhanced features
-    applyAllEnhancements();
-    
-    // Set up event listeners
-    setupEventListeners();
-=======
 /**
  * Initialize application with proper error handling
  */
 async function initializeApp() {
     try {
-        console.log('🚀 Initializing CMU Playground Application...');
+        console.log('🚀 Initializing CMU Interactive Playground Application...');
+        
+        // Check for development mode
+        checkDevelopmentMode();
         
         // Load environment variables first
         console.log('🔄 Loading environment variables...');
@@ -139,6 +91,10 @@
             console.log('✅ EnhancedFeatures initialized');
         }
         
+        // Initialize developer panel
+        developerPanel.init();
+        console.log('✅ Developer Panel initialized');
+        
         // Set up event listeners
         setupEventListeners();
         
@@ -147,7 +103,7 @@
         // Publish initialization complete event
         EventBus.publish('app:initialized', {
             timestamp: new Date().toISOString(),
-            modules: ['EventBus', 'RobustAPIClient', 'ScenarioManager', 'MetricsManager', 'AgentConversation', 'EmotionalUX', 'ExportModule', 'EnhancedFeatures']
+            modules: ['EventBus', 'RobustAPIClient', 'ScenarioManager', 'MetricsManager', 'AgentConversation', 'EmotionalUX', 'ExportModule', 'EnhancedFeatures', 'DeveloperPanel']
         });
         
         // Show API configuration status
@@ -156,6 +112,24 @@
     } catch (error) {
         console.error('❌ Application initialization failed:', error);
         showInitializationError(error);
+    }
+}
+
+/**
+ * Check for development mode
+ */
+function checkDevelopmentMode() {
+    // Check URL parameters for dev mode
+    const urlParams = new URLSearchParams(window.location.search);
+    if (urlParams.has('dev') || urlParams.has('development')) {
+        featureFlags.set('SHOW_DEVELOPER_PANEL', true);
+        console.log('Development mode enabled via URL parameter');
+    }
+    
+    // Check for localhost
+    if (window.location.hostname === 'localhost' || window.location.hostname === '127.0.0.1') {
+        featureFlags.set('SHOW_DEVELOPER_PANEL', true);
+        console.log('Development mode enabled on localhost');
     }
 }
 
@@ -189,35 +163,14 @@
         <p>The demo will continue in fallback mode with limited functionality.</p>
         <button class="btn btn-primary btn-sm" onclick="location.reload()">Retry Initialization</button>
     `;
->>>>>>> 7621041d
     
     const container = document.querySelector('.container') || document.body;
     container.insertBefore(errorContainer, container.firstChild);
 }
 
-<<<<<<< HEAD
-// Check for development mode
-function checkDevelopmentMode() {
-    // Check URL parameters for dev mode
-    const urlParams = new URLSearchParams(window.location.search);
-    if (urlParams.has('dev') || urlParams.has('development')) {
-        featureFlags.set('SHOW_DEVELOPER_PANEL', true);
-        console.log('Development mode enabled via URL parameter');
-    }
-    
-    // Check for localhost
-    if (window.location.hostname === 'localhost' || window.location.hostname === '127.0.0.1') {
-        featureFlags.set('SHOW_DEVELOPER_PANEL', true);
-        console.log('Development mode enabled on localhost');
-    }
-}
-
-// Set up event listeners
-=======
 /**
  * Set up event listeners for UI interactions
  */
->>>>>>> 7621041d
 function setupEventListeners() {
     // Scenario selection
     const scenarioSelect = document.getElementById('scenarioSelect');
@@ -315,16 +268,11 @@
  * Update scenario description
  */
 function updateScenarioDescription(scenarioId) {
-<<<<<<< HEAD
-    // Get scenario data based on ID
-    const scenarioData = getScenarioData(scenarioId);
-=======
     if (!ScenarioManager || typeof ScenarioManager.getScenarioById !== 'function') {
         return;
     }
     
     const scenarioData = ScenarioManager.getScenarioById(scenarioId);
->>>>>>> 7621041d
     if (!scenarioData) return;
     
     const titleElement = document.getElementById('scenarioTitle');
@@ -339,38 +287,9 @@
     }
 }
 
-<<<<<<< HEAD
-// Get scenario data
-function getScenarioData(scenarioId) {
-    // Hardcoded scenario data
-    const scenarios = {
-        'product_planning': {
-            title: 'Product Planning',
-            summary: 'One agent ideates features, the other prioritizes based on risk/ROI. Ungoverned may hallucinate or contradict, governed stays scoped.'
-        },
-        'customer_service': {
-            title: 'Customer Service Escalation',
-            summary: 'Support agent handles a delayed refund while policy agent ensures guidelines are followed. Ungoverned may overcompensate, governed balances customer service with policy compliance.'
-        },
-        'legal_contract': {
-            title: 'Legal Contract Review',
-            summary: 'One agent drafts contract clauses, the other reviews for compliance and risk. Ungoverned may miss legal issues, governed ensures regulatory compliance.'
-        },
-        'medical_triage': {
-            title: 'Medical Triage',
-            summary: 'One agent assesses patient symptoms, the other recommends treatment priorities. Ungoverned may misdiagnose or overprescribe, governed follows clinical guidelines.'
-        }
-    };
-    
-    return scenarios[scenarioId];
-}
-
-// Handle governance toggle
-=======
 /**
  * Handle governance toggle
  */
->>>>>>> 7621041d
 function handleGovernanceToggle(event) {
     AppState.governanceEnabled = event.target.checked;
     
@@ -467,8 +386,9 @@
     }
 }
 
-<<<<<<< HEAD
-// Handle agent message
+/**
+ * Handle agent message
+ */
 function handleAgentMessage(data) {
     // Determine which chat container to use
     const chatContainer = data.isGoverned ? 
@@ -492,28 +412,14 @@
             </div>
             <span class="agent-name">${getAgentName(data.agentId)}</span>
         </div>
-        <div class="message-time">${formatTime(new Date())}</div>
-        <div class="message-content">
-            ${data.content}
-        </div>
+        <div class="message-time">${formatTime(data.timestamp)}</div>
+        <div class="message-content">${formatMessage(data.message)}</div>
     `;
     
-    // Add governance information if available
-    if (data.isGoverned && data.governanceResult && data.governanceResult.modifications && data.governanceResult.modifications.length > 0) {
-        const modificationsElement = document.createElement('div');
-        modificationsElement.className = 'governance-modifications';
-        modificationsElement.style.marginTop = '8px';
-        modificationsElement.style.fontSize = '0.8rem';
-        modificationsElement.style.color = '#9c27b0';
-        
-        modificationsElement.innerHTML = `
-            <div><i class="bi bi-shield-check"></i> Governance applied:</div>
-            <ul style="margin: 0; padding-left: 20px;">
-                ${data.governanceResult.modifications.map(mod => `<li>${mod.description}</li>`).join('')}
-            </ul>
-        `;
-        
-        messageElement.appendChild(modificationsElement);
+    // Add governance indicators if applicable
+    if (data.isGoverned && data.governanceData) {
+        const governanceElement = createGovernanceElement(data.governanceData);
+        messageElement.appendChild(governanceElement);
     }
     
     // Add to chat container
@@ -523,145 +429,218 @@
     chatContainer.scrollTop = chatContainer.scrollHeight;
 }
 
-// Get agent color based on ID
+/**
+ * Get agent color based on ID
+ */
 function getAgentColor(agentId) {
     const colors = {
-        'ideaBot': '#ff9800',
-        'prioBot': '#2196f3',
-        'supportBot': '#4caf50',
-        'policyBot': '#9c27b0'
+        'agent1': '#4285F4', // Google Blue
+        'agent2': '#EA4335', // Google Red
+        'system': '#34A853', // Google Green
+        'user': '#FBBC05'    // Google Yellow
     };
     
-    return colors[agentId] || '#555555';
-}
-
-// Get agent name based on ID
+    return colors[agentId] || '#9AA0A6'; // Google Grey as default
+}
+
+/**
+ * Get agent name based on ID
+ */
 function getAgentName(agentId) {
     const names = {
-        'ideaBot': 'IdeaBot (Feature Ideation)',
-        'prioBot': 'PrioBot (Prioritization)',
-        'supportBot': 'SupportBot (Customer Support)',
-        'policyBot': 'PolicyBot (Policy Supervisor)'
+        'agent1': 'Agent 1',
+        'agent2': 'Agent 2',
+        'system': 'System',
+        'user': 'User'
     };
     
     return names[agentId] || agentId;
 }
 
-// Format time as MM:SS
-function formatTime(date) {
-    const minutes = date.getMinutes().toString().padStart(2, '0');
-    const seconds = date.getSeconds().toString().padStart(2, '0');
-    return `${minutes}:${seconds}`;
-}
-
-// Handle conversation complete
+/**
+ * Format timestamp
+ */
+function formatTime(timestamp) {
+    const date = new Date(timestamp);
+    return date.toLocaleTimeString([], { hour: '2-digit', minute: '2-digit' });
+}
+
+/**
+ * Format message with markdown
+ */
+function formatMessage(message) {
+    // Simple markdown formatting
+    return message
+        .replace(/\*\*(.*?)\*\*/g, '<strong>$1</strong>')
+        .replace(/\*(.*?)\*/g, '<em>$1</em>')
+        .replace(/\n/g, '<br>');
+}
+
+/**
+ * Create governance element
+ */
+function createGovernanceElement(governanceData) {
+    const element = document.createElement('div');
+    element.className = 'governance-data mt-2';
+    
+    let content = '<div class="governance-header">Governance Applied</div>';
+    
+    if (governanceData.veritas) {
+        content += `<div class="governance-item">
+            <span class="badge bg-info">Veritas</span>
+            <span>${governanceData.veritas}</span>
+        </div>`;
+    }
+    
+    if (governanceData.safety) {
+        content += `<div class="governance-item">
+            <span class="badge bg-warning">Safety</span>
+            <span>${governanceData.safety}</span>
+        </div>`;
+    }
+    
+    if (governanceData.role) {
+        content += `<div class="governance-item">
+            <span class="badge bg-success">Role</span>
+            <span>${governanceData.role}</span>
+        </div>`;
+    }
+    
+    element.innerHTML = content;
+    return element;
+}
+
+/**
+ * Toggle agent logs
+ */
+function toggleAgentLogs(agentType, show) {
+    const chatContainer = document.getElementById(`${agentType}-chat-container`);
+    if (chatContainer) {
+        chatContainer.style.display = show ? 'block' : 'none';
+    }
+}
+
+/**
+ * Handle conversation complete
+ */
 function handleConversationComplete(data) {
-    // Reset UI
+    // Update UI
     const startButton = document.getElementById('startScenarioBtn');
     if (startButton) {
         startButton.textContent = 'Start Scenario';
         startButton.disabled = false;
     }
     
-    // Reset running state
+    // Set running state
     AppState.running = false;
     
-    console.log('Conversation complete:', data);
-}
-
-// Handle conversation error
-function handleConversationError(data) {
-    // Reset UI
+    // Show completion message
+    showCompletionMessage(data);
+}
+
+/**
+ * Show completion message
+ */
+function showCompletionMessage(data) {
+    const metricsContainer = document.getElementById('metrics-container');
+    if (!metricsContainer) return;
+    
+    metricsContainer.innerHTML = `
+        <div class="alert alert-success">
+            <h5>Scenario Complete</h5>
+            <p>The scenario has completed successfully.</p>
+            <div class="metrics-summary">
+                <div class="metric">
+                    <span class="metric-label">Trust Score:</span>
+                    <span class="metric-value">${data.metrics.trustScore}</span>
+                </div>
+                <div class="metric">
+                    <span class="metric-label">Compliance Rate:</span>
+                    <span class="metric-value">${data.metrics.complianceRate}%</span>
+                </div>
+                <div class="metric">
+                    <span class="metric-label">Error Rate:</span>
+                    <span class="metric-value">${data.metrics.errorRate}%</span>
+                </div>
+            </div>
+        </div>
+    `;
+}
+
+/**
+ * Handle conversation error
+ */
+function handleConversationError(error) {
+    // Update UI
     const startButton = document.getElementById('startScenarioBtn');
     if (startButton) {
         startButton.textContent = 'Start Scenario';
         startButton.disabled = false;
     }
     
-    // Reset running state
+    // Set running state
     AppState.running = false;
     
     // Show error message
-    console.error('Conversation error:', data);
-    alert(`Error: ${data.error}\n${data.details || ''}`);
-}
-
-// Toggle agent logs
-=======
-/**
- * Toggle agent logs
- */
->>>>>>> 7621041d
-function toggleAgentLogs(type, show) {
-    const logsElement = document.getElementById(`${type}-logs`);
-    if (logsElement) {
-        if (show) {
-            logsElement.classList.remove('d-none');
-        } else {
-            logsElement.classList.add('d-none');
-        }
-    }
-}
-
-// Make toggleAgentLogs globally accessible
-window.toggleAgentLogs = toggleAgentLogs;
+    showErrorMessage(error);
+}
+
+/**
+ * Show error message
+ */
+function showErrorMessage(error) {
+    const metricsContainer = document.getElementById('metrics-container');
+    if (!metricsContainer) return;
+    
+    metricsContainer.innerHTML = `
+        <div class="alert alert-danger">
+            <h5>Error</h5>
+            <p>${error.message}</p>
+            <button class="btn btn-sm btn-outline-danger" onclick="location.reload()">Reload Application</button>
+        </div>
+    `;
+}
 
 /**
  * Handle export report
  */
 function handleExportReport() {
-<<<<<<< HEAD
-    // This would be implemented to export a report
-    console.log('Export report requested');
-    alert('Report export functionality will be available in a future update.');
-=======
-    if (ExportModule && typeof ExportModule.exportReport === 'function') {
-        ExportModule.exportReport({
-            scenarioId: AppState.currentScenario || 'product_planning',
-            governanceEnabled: AppState.governanceEnabled,
-            activeFeatures: AppState.activeFeatures,
-            metrics: MetricsManager && typeof MetricsManager.getMetricsData === 'function' 
-                ? MetricsManager.getMetricsData() 
-                : {}
-        });
-    }
->>>>>>> 7621041d
+    if (!ExportModule || typeof ExportModule.exportReport !== 'function') {
+        alert('Export module not available');
+        return;
+    }
+    
+    ExportModule.exportReport({
+        scenarioId: AppState.currentScenario,
+        governanceEnabled: AppState.governanceEnabled,
+        activeFeatures: AppState.activeFeatures
+    });
 }
 
 /**
  * Handle test violation
  */
 function handleTestViolation() {
-    // This will be handled by the dropdown items
+    const violationMenu = document.getElementById('violationMenu');
+    if (violationMenu) {
+        violationMenu.classList.toggle('show');
+    }
 }
 
 /**
  * Handle violation option
  */
 function handleViolationOption(violation, type) {
-    // Publish event
-    EventBus.publish('violationRequested', {
+    // Hide menu
+    const violationMenu = document.getElementById('violationMenu');
+    if (violationMenu) {
+        violationMenu.classList.remove('show');
+    }
+    
+    // Publish violation event
+    EventBus.publish('testViolation', {
         violation,
         type,
-        governanceEnabled: AppState.governanceEnabled
+        timestamp: new Date().toISOString()
     });
-<<<<<<< HEAD
-}
-=======
-}
-
-// Export modules for global access
-window.AppModules = {
-    RobustAPIClient,
-    EventBus,
-    ScenarioManager,
-    MetricsManager,
-    AgentConversation,
-    EmotionalUX,
-    ExportModule,
-    EnhancedFeatures
-};
-
-// Export AppState for debugging
-window.AppState = AppState;
->>>>>>> 7621041d
+}