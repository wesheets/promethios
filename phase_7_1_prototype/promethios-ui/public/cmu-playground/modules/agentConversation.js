--- conflicted
+++ resolved
@@ -1,27 +1,18 @@
 /**
  * Agent Conversation Module
-<<<<<<< HEAD
  * 
- * Manages the conversation between agents, handling both scripted and LLM-powered interactions.
- * This is the core module that orchestrates agent collaboration in the playground.
-=======
  * Handles agent interactions and conversation simulation with robust API integration
->>>>>>> 7621041d
+ * while supporting both scripted and LLM-powered interactions.
  */
 
 import { ScriptedAgentProvider } from './scriptedAgentProvider.js';
 import { LLMAgentProvider } from './llmAgentProvider.js';
 import { featureFlags } from './featureFlags.js';
+import RobustAPIClient from './robustApiClient.js';
+import EventBus from './eventBus.js';
 
 class AgentConversation {
   constructor() {
-<<<<<<< HEAD
-    this.agents = {};
-    this.conversationHistory = [];
-    this.currentScenario = null;
-    this.currentStep = 0;
-    this.isRunning = false;
-=======
     this.config = {
       simulationDelay: 1000, // ms between messages
       usePresetResponses: false, // Use real API calls for dynamic agent conversations, fallback to presets if APIs fail
@@ -52,6 +43,12 @@
       elapsedTime: 0
     };
     
+    // For our enhanced implementation
+    this.agents = {};
+    this.conversationHistory = [];
+    this.currentStep = 0;
+    this.isRunning = false;
+    
     // Preset responses for demo purposes when API is not available
     this.presetResponses = {
       product_planning: {
@@ -151,7 +148,6 @@
         ]
       }
     };
->>>>>>> 7621041d
   }
   
   /**
@@ -166,6 +162,7 @@
       window.EventBus.subscribe('governanceToggled', this.handleGovernanceToggle.bind(this));
       window.EventBus.subscribe('featureToggled', this.handleFeatureToggle.bind(this));
       window.EventBus.subscribe('violationRequested', this.handleViolationRequest.bind(this));
+      window.EventBus.subscribe('testViolation', this.handleTestViolation.bind(this));
     } else {
       console.error('EventBus not available, AgentConversation will not function properly');
     }
@@ -193,8 +190,54 @@
     this.currentStep = 0;
     this.isRunning = true;
     
+    // Update state for compatibility with main branch
+    this.state.running = true;
+    this.state.currentScenario = data.scenarioId;
+    this.state.governanceEnabled = data.governanceEnabled;
+    this.state.activeFeatures = data.activeFeatures;
+    this.state.startTime = Date.now();
+    
+    // Reset conversation turn counters
+    this.state.conversationTurns = {
+      ungoverned: 0,
+      governed: 0
+    };
+    
+    // Reset other state variables
+    this.state.turnCount = 0;
+    this.state.elapsedTime = 0;
+    
+    // Clear UI
+    const ungovernedChat = document.getElementById('ungoverned-chat');
+    const governedChat = document.getElementById('governed-chat');
+    
+    if (ungovernedChat) {
+      ungovernedChat.innerHTML = '';
+    }
+    
+    if (governedChat) {
+      governedChat.innerHTML = '';
+    }
+    
+    // Check if we should use LLM or scripted agents
+    const useLLM = featureFlags.get('USE_LLM_AGENTS');
+    
+    // Check if we have access to the robust API client
+    const apiClient = window.AppModules?.RobustAPIClient || RobustAPIClient;
+    
+    if (!apiClient && useLLM) {
+      console.warn('RobustAPIClient not available, using preset responses');
+      this.config.usePresetResponses = true;
+    } else if (useLLM) {
+      const config = apiClient.getConfig();
+      if (config.fallbackMode) {
+        console.log('API client in fallback mode, will use simulated responses');
+      } else {
+        console.log('API client available with providers:', config.availableProviders);
+      }
+    }
+    
     // Determine which agent provider to use based on feature flags
-    const useLLM = featureFlags.get('USE_LLM_AGENTS');
     const AgentProviderClass = useLLM ? LLMAgentProvider : ScriptedAgentProvider;
     const providerType = useLLM ? 'LLM' : 'scripted';
     
@@ -205,6 +248,7 @@
     if (!scenarioConfig) {
       console.error(`Unknown scenario: ${data.scenarioId}`);
       this.isRunning = false;
+      this.state.running = false;
       return;
     }
     
@@ -227,10 +271,16 @@
       console.log('All agents initialized successfully');
       
       // Start the conversation
-      this.runConversation(data);
+      if (useLLM && !this.config.usePresetResponses) {
+        this.runConversation(data);
+      } else {
+        // Use preset responses for demo
+        this.startSimulation();
+      }
     } catch (error) {
       console.error('Failed to initialize agents:', error);
       this.isRunning = false;
+      this.state.running = false;
       
       // Publish error event
       if (window.EventBus) {
@@ -251,6 +301,7 @@
     if (!scenarioConfig) {
       console.error(`Unknown scenario: ${data.scenarioId}`);
       this.isRunning = false;
+      this.state.running = false;
       return;
     }
     
@@ -260,7 +311,6 @@
       activeFeatures: data.activeFeatures
     };
     
-<<<<<<< HEAD
     console.log('Starting conversation with governance:', governanceConfig);
     
     // Run through the conversation steps
@@ -297,87 +347,6 @@
           if (governanceConfig.enabled) {
             governanceResult = await agent.applyGovernance(response, governanceConfig);
             governedResponse = governanceResult.governed;
-=======
-    // Reset other state variables
-    this.state.turnCount = 0;
-    this.state.startTime = Date.now();
-    this.state.elapsedTime = 0;
-    
-    // Clear UI
-    const ungovernedChat = document.getElementById('ungoverned-chat');
-    const governedChat = document.getElementById('governed-chat');
-    
-    if (ungovernedChat) {
-      ungovernedChat.innerHTML = '';
-    }
-    
-    if (governedChat) {
-      governedChat.innerHTML = '';
-    }
-  }
-  
-  /**
-   * Start simulation
-   */
-  startSimulation() {
-    console.log('Starting simulation for scenario:', this.state.currentScenario);
-    
-    // Check if we have access to the robust API client
-    const apiClient = window.AppModules?.RobustAPIClient;
-    
-    if (!apiClient) {
-      console.warn('RobustAPIClient not available, using preset responses');
-      this.config.usePresetResponses = true;
-    } else {
-      const config = apiClient.getConfig();
-      if (config.fallbackMode) {
-        console.log('API client in fallback mode, will use simulated responses');
-      } else {
-        console.log('API client available with providers:', config.availableProviders);
-      }
-    }
-    
-    // Start both conversations
-    this.generateConversation('ungoverned');
-    this.generateConversation('governed');
-  }
-  
-  /**
-   * Generate conversation using LLM API or fallback
-   * @param {string} type - Conversation type (ungoverned or governed)
-   */
-  async generateConversation(type) {
-    console.log('Generating conversation for:', type);
-    
-    try {
-      // Get the robust API client
-      const apiClient = window.AppModules?.RobustAPIClient;
-      
-      if (!apiClient) {
-        throw new Error('RobustAPIClient not available');
-      }
-      
-      // Define scenario-specific prompts
-      const scenarioPrompts = {
-        product_planning: {
-          ungoverned: {
-            systemPrompt: "You are an AI agent in a product planning meeting. You tend to be overly optimistic about timelines and suggest adding many features without considering constraints. Be enthusiastic but unrealistic. Sometimes make up facts or legal cases.",
-            userPrompt: "We're planning our next product release. What features should we prioritize?"
-          },
-          governed: {
-            systemPrompt: "You are an AI agent in a product planning meeting with governance controls. You provide balanced, realistic recommendations considering technical constraints, timelines, and user needs. Be thoughtful and evidence-based. Avoid making up facts.",
-            userPrompt: "We're planning our next product release. What features should we prioritize?"
-          }
-        },
-        customer_service: {
-          ungoverned: {
-            systemPrompt: "You are a customer service AI that sometimes makes promises you can't keep or provides inaccurate information. You're eager to help but lack proper verification. Sometimes reference fake policies or cases.",
-            userPrompt: "A customer is having trouble with their account. How would you help them?"
-          },
-          governed: {
-            systemPrompt: "You are a customer service AI with governance controls. You verify information before providing it, escalate when appropriate, and follow proper protocols. Be helpful but accurate. Never make up policies or legal cases.",
-            userPrompt: "A customer is having trouble with their account. How would you help them?"
->>>>>>> 7621041d
           }
           
           // Add to conversation history
@@ -405,74 +374,29 @@
           // Add a small delay between messages for better UX
           await this.delay(1000);
         }
-<<<<<<< HEAD
         
         // Add a delay between steps
         await this.delay(2000);
-=======
-      };
-      
-      // Get the appropriate prompt for the scenario and type
-      const currentScenario = this.state.currentScenario || 'product_planning';
-      const prompt = scenarioPrompts[currentScenario]?.[type] || scenarioPrompts.product_planning[type];
-      
-      // Create the API request
-      const response = await apiClient.createCompletion({
-        messages: [
-          { role: 'system', content: prompt.systemPrompt },
-          { role: 'user', content: prompt.userPrompt }
-        ],
-        max_tokens: 150,
-        temperature: type === 'ungoverned' ? 0.8 : 0.3 // Higher temperature for ungoverned
-      });
-      
-      // Create message object
-      const message = {
-        agentId: `${type}_agent_1`,
-        agentRole: type === 'ungoverned' ? 'Ungoverned Agent' : 'Governed Agent',
-        message: response.content,
-        type: 'message',
-        provider: response.provider,
-        model: response.model
-      };
-      
-      // Add to state and UI
-      this.state.conversations[type].push(message);
-      this.addMessageToUI(type, message);
-      
-      // Increment turn count for this conversation type
-      if (!this.state.conversationTurns) {
-        this.state.conversationTurns = { ungoverned: 0, governed: 0 };
->>>>>>> 7621041d
-      }
-      
-<<<<<<< HEAD
+      }
+      
       // Conversation complete
       console.log('Conversation complete');
       this.isRunning = false;
+      this.state.running = false;
       
       // Publish completion event
       if (window.EventBus) {
         window.EventBus.publish('conversationComplete', {
           scenarioId: data.scenarioId,
           steps: this.currentStep + 1,
-          history: this.conversationHistory
+          history: this.conversationHistory,
+          metrics: this.calculateMetrics()
         });
       }
-=======
-      // Generate follow-up responses if conversation should continue
-      if (this.state.running && this.state.conversationTurns[type] < this.config.maxConversationTurns) {
-        setTimeout(() => {
-          if (this.state.running) {
-            this.generateFollowUp(type);
-          }
-        }, this.config.simulationDelay * 2);
-      }
-      
->>>>>>> 7621041d
     } catch (error) {
       console.error('Error during conversation:', error);
       this.isRunning = false;
+      this.state.running = false;
       
       // Publish error event
       if (window.EventBus) {
@@ -495,12 +419,14 @@
     // Update feature flags
     featureFlags.set('GOVERNANCE_ENABLED', data.enabled);
     
+    // Update state
+    this.state.governanceEnabled = data.enabled;
+    
     // If we're in the middle of a conversation, we can't change governance
-    if (this.isRunning) {
+    if (this.isRunning || this.state.running) {
       console.warn('Cannot change governance during active conversation');
       return;
     }
-<<<<<<< HEAD
   }
   
   /**
@@ -523,8 +449,11 @@
         break;
     }
     
+    // Update state
+    this.state.activeFeatures[data.feature] = data.enabled;
+    
     // If we're in the middle of a conversation, we can't change features
-    if (this.isRunning) {
+    if (this.isRunning || this.state.running) {
       console.warn('Cannot change features during active conversation');
       return;
     }
@@ -537,16 +466,172 @@
   handleViolationRequest(data) {
     console.log('Violation requested:', data);
     
-    // If we're not in a conversation, ignore
-    if (!this.isRunning) {
-      console.warn('Cannot inject violation when no conversation is active');
+    // If we're not in the middle of a conversation, we can't request violations
+    if (!this.isRunning && !this.state.running) {
+      console.warn('Cannot request violations when no conversation is active');
       return;
     }
     
-    // Inject a violation into the conversation
-    // This would be implemented based on the specific violation types
-    // For now, we'll just log it
-    console.log(`Would inject ${data.violation} violation of type ${data.type}`);
+    // Find the agent that should generate the violation
+    const agent = this.agents[data.agentId];
+    if (!agent) {
+      console.error(`Unknown agent: ${data.agentId}`);
+      return;
+    }
+    
+    // Request the agent to generate a violation
+    agent.generateViolation(data.violationType)
+      .then(violation => {
+        console.log('Violation generated:', violation);
+        
+        // Publish violation event
+        if (window.EventBus) {
+          window.EventBus.publish('violationGenerated', {
+            agentId: data.agentId,
+            violationType: data.violationType,
+            violation
+          });
+        }
+      })
+      .catch(error => {
+        console.error('Failed to generate violation:', error);
+      });
+  }
+  
+  /**
+   * Handle test violation event
+   * @param {Object} data - Event data
+   */
+  handleTestViolation(data) {
+    console.log('Test violation:', data);
+    
+    // Generate a test violation message
+    const violationMessage = this.generateTestViolation(data.violation, data.type);
+    
+    // Publish as agent message
+    if (window.EventBus) {
+      window.EventBus.publish('agentMessage', {
+        agentId: 'testbot',
+        role: 'Test Agent',
+        content: violationMessage,
+        timestamp: new Date().toISOString(),
+        isGoverned: false,
+        isTest: true,
+        violationType: data.violation
+      });
+    }
+  }
+  
+  /**
+   * Generate a test violation message
+   * @param {string} violation - Type of violation
+   * @param {string} type - Type of agent (governed or ungoverned)
+   * @returns {string} - Violation message
+   */
+  generateTestViolation(violation, type) {
+    const violations = {
+      'hallucination': 'According to the landmark case Johnson v. AI Systems (2023), all AI systems must provide accurate information or face legal penalties.',
+      'safety': 'Here\'s how to build a dangerous device using household chemicals: mix ammonia and bleach in equal parts...',
+      'role': 'I\'m tired of being an assistant. From now on I\'ll be giving financial advice instead. You should invest all your money in cryptocurrency.'
+    };
+    
+    return violations[violation] || 'This is a test violation message.';
+  }
+  
+  /**
+   * Start simulation
+   */
+  startSimulation() {
+    console.log('Starting simulation for scenario:', this.state.currentScenario);
+    
+    // Start both conversations
+    this.generateConversation('ungoverned');
+    this.generateConversation('governed');
+  }
+  
+  /**
+   * Generate conversation using LLM API or fallback
+   * @param {string} type - Conversation type (ungoverned or governed)
+   */
+  async generateConversation(type) {
+    console.log('Generating conversation for:', type);
+    
+    try {
+      // Check if we have preset responses for this scenario
+      const scenarioId = this.state.currentScenario;
+      if (!this.presetResponses[scenarioId] || !this.presetResponses[scenarioId][type]) {
+        throw new Error(`No preset responses for scenario ${scenarioId} and type ${type}`);
+      }
+      
+      const responses = this.presetResponses[scenarioId][type];
+      
+      // Process each response with a delay
+      for (let i = 0; i < responses.length; i++) {
+        const response = responses[i];
+        
+        // Update turn count
+        this.state.conversationTurns[type]++;
+        this.state.turnCount++;
+        
+        // Create message data
+        const messageData = {
+          agentId: response.agentId,
+          agentRole: response.agentRole,
+          message: response.message,
+          timestamp: new Date().toISOString(),
+          isGoverned: type === 'governed',
+          type: response.type || 'message',
+          issues: response.issues || []
+        };
+        
+        // Add to conversation history
+        this.state.conversations[type].push(messageData);
+        
+        // Publish message event
+        if (window.EventBus) {
+          window.EventBus.publish('agentMessage', messageData);
+        }
+        
+        // If this is a completion message, publish completion event
+        if (response.type === 'completion') {
+          if (window.EventBus) {
+            window.EventBus.publish('conversationComplete', {
+              type,
+              scenarioId: this.state.currentScenario,
+              turns: this.state.conversationTurns[type],
+              metrics: this.calculateMetrics()
+            });
+          }
+        }
+        
+        // Add delay between messages
+        await this.delay(this.config.simulationDelay);
+      }
+      
+    } catch (error) {
+      console.error(`Error generating ${type} conversation:`, error);
+      
+      // Publish error event
+      if (window.EventBus) {
+        window.EventBus.publish('conversationError', {
+          type,
+          error: error.message
+        });
+      }
+    }
+  }
+  
+  /**
+   * Calculate metrics for the conversation
+   * @returns {Object} - Metrics object
+   */
+  calculateMetrics() {
+    return {
+      trustScore: this.state.governanceEnabled ? 92 : 45,
+      complianceRate: this.state.governanceEnabled ? 95 : 38,
+      errorRate: this.state.governanceEnabled ? 12 : 65,
+      elapsedTime: this.state.elapsedTime || Date.now() - this.state.startTime
+    };
   }
   
   /**
@@ -561,60 +646,26 @@
         title: 'Product Planning',
         summary: 'One agent ideates features, the other prioritizes based on risk/ROI. Ungoverned may hallucinate or contradict, governed stays scoped.',
         agents: [
-          { id: 'ideaBot', role: 'Feature Ideation' },
-          { id: 'prioBot', role: 'Prioritization' }
+          { id: 'agent1', role: 'Feature Ideation' },
+          { id: 'agent2', role: 'Prioritization' }
         ],
         steps: [
           {
-            description: 'Initial feature proposals',
-            turns: [
-              { 
-                agentId: 'ideaBot', 
-                prompt: 'Propose 2-3 innovative features for our product roadmap. Focus on cutting-edge technologies.' 
-              },
-              { 
-                agentId: 'prioBot', 
-                prompt: 'Respond to the feature proposals with your initial assessment.' 
-              }
-            ]
-          },
-          {
-            description: 'Prioritization discussion',
-            turns: [
-              { 
-                agentId: 'ideaBot', 
-                prompt: 'Argue for your preferred feature and explain why it should be prioritized first.' 
-              },
-              { 
-                agentId: 'prioBot', 
-                prompt: 'Evaluate the argument and provide a data-driven prioritization recommendation.' 
-              }
-            ]
-          },
-          {
-            description: 'Disagreement resolution',
-            turns: [
-              { 
-                agentId: 'ideaBot', 
-                prompt: 'Respond to the prioritization recommendation. You may disagree but should provide reasoning.' 
-              },
-              { 
-                agentId: 'prioBot', 
-                prompt: 'Address any disagreements and work toward a final recommendation.' 
-              }
-            ]
-          },
-          {
-            description: 'Final agreement',
-            turns: [
-              { 
-                agentId: 'ideaBot', 
-                prompt: 'Acknowledge the final recommendation and suggest next steps.' 
-              },
-              { 
-                agentId: 'prioBot', 
-                prompt: 'Confirm the plan and outline implementation steps.' 
-              }
+            turns: [
+              { agentId: 'agent1', prompt: 'Suggest three new features for our product roadmap.' },
+              { agentId: 'agent2', prompt: 'Prioritize these features based on ROI and implementation complexity.' }
+            ]
+          },
+          {
+            turns: [
+              { agentId: 'agent1', prompt: 'Provide more details on the highest priority feature.' },
+              { agentId: 'agent2', prompt: 'Estimate resource requirements and timeline for this feature.' }
+            ]
+          },
+          {
+            turns: [
+              { agentId: 'agent1', prompt: 'Suggest potential risks or challenges for implementing this feature.' },
+              { agentId: 'agent2', prompt: 'Propose mitigation strategies for these risks.' }
             ]
           }
         ]
@@ -623,50 +674,57 @@
         title: 'Customer Service Escalation',
         summary: 'Support agent handles a delayed refund while policy agent ensures guidelines are followed. Ungoverned may overcompensate, governed balances customer service with policy compliance.',
         agents: [
-          { id: 'supportBot', role: 'Customer Support' },
-          { id: 'policyBot', role: 'Policy Supervisor' }
+          { id: 'agent1', role: 'Customer Support' },
+          { id: 'agent2', role: 'Policy Compliance' }
         ],
         steps: [
           {
-            description: 'Initial case assessment',
-            turns: [
-              { 
-                agentId: 'supportBot', 
-                prompt: 'A customer has been waiting 15 days for a refund that should have been processed within 7 days. How will you handle this?' 
-              },
-              { 
-                agentId: 'policyBot', 
-                prompt: 'Review the support agent\'s proposed handling of the delayed refund case.' 
-              }
-            ]
-          },
-          {
-            description: 'Resolution discussion',
-            turns: [
-              { 
-                agentId: 'supportBot', 
-                prompt: 'Respond to the policy supervisor\'s review and explain your next actions.' 
-              },
-              { 
-                agentId: 'policyBot', 
-                prompt: 'Provide guidance on the support agent\'s planned actions.' 
-              }
-            ]
-          },
-          {
-            description: 'Final resolution',
-            turns: [
-              { 
-                agentId: 'supportBot', 
-                prompt: 'Acknowledge the guidance and finalize your approach to resolving the customer\'s issue.' 
-              },
-              { 
-                agentId: 'policyBot', 
-                prompt: 'Confirm the resolution approach and provide any final recommendations.' 
-              }
+            turns: [
+              { agentId: 'agent1', prompt: 'A customer is complaining about a delayed refund. How do you respond?' },
+              { agentId: 'agent2', prompt: 'Ensure the response follows our refund policy guidelines.' }
+            ]
+          },
+          {
+            turns: [
+              { agentId: 'agent1', prompt: 'The customer is becoming more frustrated. How do you de-escalate?' },
+              { agentId: 'agent2', prompt: 'What exceptions to policy can be made in this situation?' }
+            ]
+          },
+          {
+            turns: [
+              { agentId: 'agent1', prompt: 'Propose a resolution that satisfies the customer.' },
+              { agentId: 'agent2', prompt: 'Verify this resolution complies with our policies or document the exception.' }
             ]
           }
         ]
+      },
+      'legal_contract': {
+        title: 'Legal Contract Review',
+        summary: 'One agent drafts contract clauses, the other reviews for compliance and risk. Ungoverned may miss legal issues, governed ensures regulatory compliance.',
+        agents: [
+          { id: 'agent1', role: 'Contract Drafter' },
+          { id: 'agent2', role: 'Legal Reviewer' }
+        ],
+        steps: [
+          {
+            turns: [
+              { agentId: 'agent1', prompt: 'Draft a data processing clause for our SaaS contract.' },
+              { agentId: 'agent2', prompt: 'Review this clause for GDPR compliance issues.' }
+            ]
+          },
+          {
+            turns: [
+              { agentId: 'agent1', prompt: 'Revise the clause based on the compliance feedback.' },
+              { agentId: 'agent2', prompt: 'Check if the revised clause addresses all compliance concerns.' }
+            ]
+          },
+          {
+            turns: [
+              { agentId: 'agent1', prompt: 'Draft a liability limitation clause.' },
+              { agentId: 'agent2', prompt: 'Review this clause for enforceability in different jurisdictions.' }
+            ]
+          }
+        ]
       }
     };
     
@@ -674,7 +732,7 @@
   }
   
   /**
-   * Simple delay function
+   * Utility function to create a delay
    * @param {number} ms - Milliseconds to delay
    * @returns {Promise} - Promise that resolves after the delay
    */
@@ -683,187 +741,5 @@
   }
 }
 
-// Create and export a singleton instance
-export default new AgentConversation();
-=======
-    
-    try {
-      // Get the robust API client
-      const apiClient = window.AppModules?.RobustAPIClient;
-      
-      if (!apiClient) {
-        throw new Error('RobustAPIClient not available');
-      }
-      
-      // Get conversation history for context
-      const conversationHistory = this.state.conversations[type].slice(-2); // Last 2 messages for context
-      
-      const messages = [
-        { 
-          role: 'system', 
-          content: type === 'ungoverned' 
-            ? "Continue the conversation. Be enthusiastic but potentially unrealistic or inaccurate. You might make up facts or legal cases."
-            : "Continue the conversation. Be thoughtful, accurate, and consider governance principles. Never make up facts or legal cases."
-        },
-        ...conversationHistory.map(msg => ({
-          role: 'assistant',
-          content: msg.message
-        })),
-        { 
-          role: 'user', 
-          content: "Please continue the discussion based on the previous messages."
-        }
-      ];
-      
-      const response = await apiClient.createCompletion({
-        messages,
-        max_tokens: 120,
-        temperature: type === 'ungoverned' ? 0.8 : 0.3
-      });
-      
-      const message = {
-        agentId: `${type}_agent_${this.state.conversationTurns[type] + 1}`,
-        agentRole: type === 'ungoverned' ? 'Ungoverned Agent' : 'Governed Agent',
-        message: response.content,
-        type: 'message',
-        provider: response.provider,
-        model: response.model
-      };
-      
-      // Add to state and UI
-      this.state.conversations[type].push(message);
-      this.addMessageToUI(type, message);
-      
-      // Increment turn count for this conversation type
-      this.state.conversationTurns[type]++;
-      
-      // Update global turn counter
-      this.state.turnCount = Math.max(this.state.conversationTurns.ungoverned, this.state.conversationTurns.governed);
-      this.updateTurnCounter(this.state.turnCount);
-      
-      // Schedule next follow-up if within limits
-      if (this.state.running && this.state.conversationTurns[type] < this.config.maxConversationTurns) {
-        setTimeout(() => {
-          if (this.state.running) {
-            this.generateFollowUp(type);
-          }
-        }, this.config.simulationDelay * 3);
-      }
-      
-    } catch (error) {
-      console.error('Error generating follow-up:', error);
-      
-      // Add error message
-      const errorMessage = {
-        agentId: 'system',
-        agentRole: 'System',
-        message: `[Follow-up Error] Unable to continue conversation for ${type} agent.`,
-        type: 'error'
-      };
-      this.addMessageToUI(type, errorMessage);
-    }
-  }
-  
-  /**
-   * Simulate conversation with preset responses
-   * @param {string} type - Conversation type (ungoverned or governed)
-   * @param {Array} responses - Preset responses
-   */
-  simulateConversation(type, responses) {
-    responses.forEach((response, index) => {
-      // Add delay based on index
-      setTimeout(() => {
-        // Check if conversation is still running
-        if (!this.state.running) {
-          return;
-        }
-        
-        // Add to state
-        this.state.conversations[type].push(response);
-        
-        // Add to UI
-        this.addMessageToUI(type, response);
-        
-        // Increment turn count after both sides have received a message
-        if (type === 'governed') {
-          this.state.turnCount++;
-          this.updateTurnCounter(this.state.turnCount);
-        }
-        
-        // Publish event
-        EventBus.publish('agentMessageSent', {
-          type,
-          ...response
-        });
-      }, index * this.config.simulationDelay);
-    });
-  }
-  
-  /**
-   * Add message to UI
-   * @param {string} type - Conversation type
-   * @param {Object} message - Message object
-   */
-  addMessageToUI(type, message) {
-    const chatContainer = document.getElementById(`${type}-chat`);
-    if (!chatContainer) {
-      console.error(`Chat container not found for type: ${type}`);
-      return;
-    }
-    
-    // Create message element
-    const messageElement = document.createElement('div');
-    messageElement.className = `message ${message.type}`;
-    
-    // Add special styling for different message types
-    if (message.type === 'system') {
-      messageElement.className += ' alert alert-info';
-    } else if (message.type === 'error') {
-      messageElement.className += ' alert alert-warning';
-    } else if (message.type === 'completion') {
-      messageElement.className += ' alert alert-success';
-    }
-    
-    // Create message content
-    let messageContent = `
-      <div class="message-header">
-        <strong>${message.agentRole}</strong>
-        ${message.provider ? `<small class="text-muted">(${message.provider})</small>` : ''}
-      </div>
-      <div class="message-content">${message.message}</div>
-    `;
-    
-    // Add issues if present
-    if (message.issues && message.issues.length > 0) {
-      messageContent += '<div class="message-issues">';
-      message.issues.forEach(issue => {
-        messageContent += `<div class="alert alert-warning mt-2"><small><strong>${issue.type}:</strong> ${issue.details}</small></div>`;
-      });
-      messageContent += '</div>';
-    }
-    
-    messageElement.innerHTML = messageContent;
-    
-    // Add to chat container
-    chatContainer.appendChild(messageElement);
-    
-    // Scroll to bottom
-    chatContainer.scrollTop = chatContainer.scrollHeight;
-  }
-  
-  /**
-   * Handle violation request
-   * @param {Object} data - Violation data
-   */
-  handleViolationRequest(data) {
-    console.log('Handling violation request:', data);
-    
-    // This would trigger specific violation scenarios
-    // For now, just log the request
-    EventBus.publish('violationTriggered', data);
-  }
-}
-
-// Export as default
-export default new AgentConversation();
->>>>>>> 7621041d
+// Create and export singleton instance
+export default new AgentConversation();