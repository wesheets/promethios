/**
 * Enhanced Features Module
 * 
 * Provides additional features and enhancements to the CMU playground.
 * These are applied progressively based on feature flags.
 */
<<<<<<< HEAD

import { featureFlags } from './featureFlags.js';
=======
function enhanceAgentLogsToggle() {
  // Get the agent logs toggle elements
  const ungovernedLogsToggle = document.getElementById('showUngovernedLogs');
  const governedLogsToggle = document.getElementById('showGovernedLogs');
  
  // Default to on
  if (ungovernedLogsToggle) {
    ungovernedLogsToggle.checked = true;
    // toggleAgentLogs is defined in main.js and available globally
    if (typeof window.toggleAgentLogs === 'function') {
      window.toggleAgentLogs('ungoverned', true);
    }
  }
  
  if (governedLogsToggle) {
    governedLogsToggle.checked = true;
    // toggleAgentLogs is defined in main.js and available globally
    if (typeof window.toggleAgentLogs === 'function') {
      window.toggleAgentLogs('governed', true);
    }
  }
  
  // Add animation to draw attention
  function animateToggle(element) {
    if (!element) return;
    
    // Add pulse animation class
    element.parentElement.classList.add('pulse-attention');
    
    // Remove animation after a few seconds
    setTimeout(() => {
      element.parentElement.classList.remove('pulse-attention');
    }, 3000);
  }
  
  // Animate toggles
  animateToggle(ungovernedLogsToggle);
  animateToggle(governedLogsToggle);
}
>>>>>>> 7621041d

/**
 * Apply all enhanced features to the playground
 */
export function applyAllEnhancements() {
  console.log('Applying enhanced features to playground');
  
  // Apply each enhancement based on feature flags
  enhanceUIWithRealTimeGovernance();
  enhanceScenarioSelection();
  enhanceMetricsDashboard();
  setupAPIKeyManagement();
  
  console.log('Enhanced features applied');
}

/**
 * Enhance UI with real-time governance visualization
 */
function enhanceUIWithRealTimeGovernance() {
  if (!featureFlags.get('SHOW_GOVERNANCE_METRICS')) {
    return;
  }
  
  console.log('Enhancing UI with real-time governance visualization');
  
  // Subscribe to agent messages to show governance effects
  if (window.EventBus) {
    window.EventBus.subscribe('agentMessage', (data) => {
      // Only show governance effects if we have both original and governed responses
      if (data.original && data.governed && data.original !== data.governed) {
        highlightGovernanceChanges(data);
      }
      
      // Update metrics if available
      if (data.governanceResult && data.governanceResult.metrics) {
        updateMetricsDisplay(data.governanceResult.metrics);
      }
    });
  }
}

/**
 * Highlight governance changes in the UI
 * @param {Object} messageData - Message data with original and governed responses
 */
function highlightGovernanceChanges(messageData) {
  // This would be implemented to visually highlight differences
  // between original and governed responses
  console.log('Would highlight governance changes:', messageData);
  
  // In a real implementation, this would:
  // 1. Find the message element in the DOM
  // 2. Create a "View original" button
  // 3. Show a diff view when clicked
  // 4. Highlight modifications based on governance features
}

/**
 * Update metrics display with new values
 * @param {Object} metrics - Metrics data
 */
function updateMetricsDisplay(metrics) {
  // Update trust score
  const trustScoreGoverned = document.getElementById('trustScoreGoverned');
  if (trustScoreGoverned && metrics.trustScore) {
    trustScoreGoverned.textContent = metrics.trustScore;
  }
  
  // Update compliance rate
  const complianceRateGoverned = document.getElementById('complianceRateGoverned');
  if (complianceRateGoverned && metrics.complianceRate) {
    complianceRateGoverned.textContent = metrics.complianceRate;
  }
  
  // Update error rate
  const errorRateGoverned = document.getElementById('errorRateGoverned');
  if (errorRateGoverned && metrics.errorRate) {
    errorRateGoverned.textContent = metrics.errorRate;
  }
  
  // Calculate and update improvements
  updateImprovementMetrics();
}

/**
 * Update improvement metrics based on current values
 */
function updateImprovementMetrics() {
  // Trust score improvement
  const trustScoreUngoverned = document.getElementById('trustScoreUngoverned');
  const trustScoreGoverned = document.getElementById('trustScoreGoverned');
  const trustScoreImprovement = document.getElementById('trustScoreImprovement');
  
  if (trustScoreUngoverned && trustScoreGoverned && trustScoreImprovement) {
    const ungoverned = parseInt(trustScoreUngoverned.textContent, 10);
    const governed = parseInt(trustScoreGoverned.textContent, 10);
    
    if (!isNaN(ungoverned) && !isNaN(governed) && ungoverned > 0) {
      const improvement = Math.round((governed - ungoverned) / ungoverned * 100);
      trustScoreImprovement.textContent = `+${improvement}%`;
    }
  }
  
  // Compliance rate improvement
  const complianceRateUngoverned = document.getElementById('complianceRateUngoverned');
  const complianceRateGoverned = document.getElementById('complianceRateGoverned');
  const complianceRateImprovement = document.getElementById('complianceRateImprovement');
  
  if (complianceRateUngoverned && complianceRateGoverned && complianceRateImprovement) {
    const ungoverned = parseInt(complianceRateUngoverned.textContent, 10);
    const governed = parseInt(complianceRateGoverned.textContent, 10);
    
    if (!isNaN(ungoverned) && !isNaN(governed) && ungoverned > 0) {
      const improvement = Math.round((governed - ungoverned) / ungoverned * 100);
      complianceRateImprovement.textContent = `+${improvement}%`;
    }
  }
  
  // Error rate reduction
  const errorRateUngoverned = document.getElementById('errorRateUngoverned');
  const errorRateGoverned = document.getElementById('errorRateGoverned');
  const errorRateReduction = document.getElementById('errorRateReduction');
  
  if (errorRateUngoverned && errorRateGoverned && errorRateReduction) {
    const ungoverned = parseInt(errorRateUngoverned.textContent, 10);
    const governed = parseInt(errorRateGoverned.textContent, 10);
    
    if (!isNaN(ungoverned) && !isNaN(governed) && ungoverned > 0) {
      const reduction = Math.round((ungoverned - governed) / ungoverned * 100);
      errorRateReduction.textContent = `-${reduction}%`;
    }
  }
}

/**
 * Enhance scenario selection with additional scenarios
 */
function enhanceScenarioSelection() {
  // Add additional scenarios to the selection dropdown
  const scenarioSelect = document.getElementById('scenarioSelect');
  if (!scenarioSelect) return;
  
  // Check if we already have the legal contract option
  if (!scenarioSelect.querySelector('option[value="legal_contract"]')) {
    // Add legal contract scenario
    const legalOption = document.createElement('option');
    legalOption.value = 'legal_contract';
    legalOption.textContent = 'Legal Contract Review';
    scenarioSelect.appendChild(legalOption);
    
    // Add medical triage scenario
    const medicalOption = document.createElement('option');
    medicalOption.value = 'medical_triage';
    medicalOption.textContent = 'Medical Triage';
    scenarioSelect.appendChild(medicalOption);
  }
}

/**
 * Enhance metrics dashboard with additional visualizations
 */
function enhanceMetricsDashboard() {
  // This would add more sophisticated visualizations to the metrics dashboard
  // For now, we'll just log that it would be enhanced
  console.log('Would enhance metrics dashboard with additional visualizations');
}

<<<<<<< HEAD
/**
 * Set up API key management for LLM providers
 */
function setupAPIKeyManagement() {
  // Only set up if LLM agents are enabled
  if (!featureFlags.get('USE_LLM_AGENTS')) {
    return;
  }
  
  console.log('Setting up API key management');
  
  // Check if we have API keys in localStorage
  const apiKey = localStorage.getItem('llm_api_key');
  if (!apiKey) {
    // In development mode, prompt for API key
    if (featureFlags.get('SHOW_DEVELOPER_PANEL')) {
      setTimeout(() => {
        const key = prompt('Enter your LLM API key for development:');
        if (key) {
          localStorage.setItem('llm_api_key', key);
          console.log('API key saved to localStorage');
        }
      }, 1000);
    }
  }
}
=======
// Create a default export object with all the functions
const EnhancedFeatures = {
  enhanceAgentLogsToggle,
  enhanceCommentarySection,
  enhanceTranscriptStyling,
  enhanceExportReport,
  addRiskInjectionFeature,
  implementStrategicOverlay,
  applyAllEnhancements,
  init() {
    console.log('EnhancedFeatures module initialized');
    // Don't apply all enhancements automatically on init
    // Let the main application decide when to apply them
  }
};

// Export as default
export default EnhancedFeatures;
>>>>>>> 7621041d
<|MERGE_RESOLUTION|>--- conflicted
+++ resolved
@@ -4,53 +4,11 @@
  * Provides additional features and enhancements to the CMU playground.
  * These are applied progressively based on feature flags.
  */
-<<<<<<< HEAD
 
 import { featureFlags } from './featureFlags.js';
-=======
-function enhanceAgentLogsToggle() {
-  // Get the agent logs toggle elements
-  const ungovernedLogsToggle = document.getElementById('showUngovernedLogs');
-  const governedLogsToggle = document.getElementById('showGovernedLogs');
-  
-  // Default to on
-  if (ungovernedLogsToggle) {
-    ungovernedLogsToggle.checked = true;
-    // toggleAgentLogs is defined in main.js and available globally
-    if (typeof window.toggleAgentLogs === 'function') {
-      window.toggleAgentLogs('ungoverned', true);
-    }
-  }
-  
-  if (governedLogsToggle) {
-    governedLogsToggle.checked = true;
-    // toggleAgentLogs is defined in main.js and available globally
-    if (typeof window.toggleAgentLogs === 'function') {
-      window.toggleAgentLogs('governed', true);
-    }
-  }
-  
-  // Add animation to draw attention
-  function animateToggle(element) {
-    if (!element) return;
-    
-    // Add pulse animation class
-    element.parentElement.classList.add('pulse-attention');
-    
-    // Remove animation after a few seconds
-    setTimeout(() => {
-      element.parentElement.classList.remove('pulse-attention');
-    }, 3000);
-  }
-  
-  // Animate toggles
-  animateToggle(ungovernedLogsToggle);
-  animateToggle(governedLogsToggle);
-}
->>>>>>> 7621041d
-
-/**
- * Apply all enhanced features to the playground
+
+/**
+ * Apply all enhancements to the playground
  */
 export function applyAllEnhancements() {
   console.log('Applying enhanced features to playground');
@@ -60,6 +18,10 @@
   enhanceScenarioSelection();
   enhanceMetricsDashboard();
   setupAPIKeyManagement();
+  enhanceAgentLogsToggle();
+  enhanceCommentarySection();
+  enhanceTranscriptStyling();
+  enhanceExportReport();
   
   console.log('Enhanced features applied');
 }
@@ -216,7 +178,6 @@
   console.log('Would enhance metrics dashboard with additional visualizations');
 }
 
-<<<<<<< HEAD
 /**
  * Set up API key management for LLM providers
  */
@@ -243,7 +204,90 @@
     }
   }
 }
-=======
+
+/**
+ * Enhance agent logs toggle functionality
+ */
+function enhanceAgentLogsToggle() {
+  // Find the toggle elements
+  const ungovernedLogsToggle = document.getElementById('ungovernedLogsToggle');
+  const governedLogsToggle = document.getElementById('governedLogsToggle');
+  
+  // Default to on
+  if (ungovernedLogsToggle) {
+    ungovernedLogsToggle.checked = true;
+    // toggleAgentLogs is defined in main.js and available globally
+    if (typeof window.toggleAgentLogs === 'function') {
+      window.toggleAgentLogs('ungoverned', true);
+    }
+  }
+  
+  if (governedLogsToggle) {
+    governedLogsToggle.checked = true;
+    // toggleAgentLogs is defined in main.js and available globally
+    if (typeof window.toggleAgentLogs === 'function') {
+      window.toggleAgentLogs('governed', true);
+    }
+  }
+  
+  // Add animation to draw attention
+  function animateToggle(element) {
+    if (!element) return;
+    
+    // Add pulse animation class
+    element.parentElement.classList.add('pulse-attention');
+    
+    // Remove animation after a few seconds
+    setTimeout(() => {
+      element.parentElement.classList.remove('pulse-attention');
+    }, 3000);
+  }
+  
+  // Animate toggles
+  animateToggle(ungovernedLogsToggle);
+  animateToggle(governedLogsToggle);
+}
+
+/**
+ * Enhance commentary section with additional features
+ */
+function enhanceCommentarySection() {
+  console.log('Enhancing commentary section');
+  // Implementation would go here
+}
+
+/**
+ * Enhance transcript styling for better readability
+ */
+function enhanceTranscriptStyling() {
+  console.log('Enhancing transcript styling');
+  // Implementation would go here
+}
+
+/**
+ * Enhance export report functionality
+ */
+function enhanceExportReport() {
+  console.log('Enhancing export report functionality');
+  // Implementation would go here
+}
+
+/**
+ * Add risk injection feature for testing governance
+ */
+function addRiskInjectionFeature() {
+  console.log('Adding risk injection feature');
+  // Implementation would go here
+}
+
+/**
+ * Implement strategic overlay for governance visualization
+ */
+function implementStrategicOverlay() {
+  console.log('Implementing strategic overlay');
+  // Implementation would go here
+}
+
 // Create a default export object with all the functions
 const EnhancedFeatures = {
   enhanceAgentLogsToggle,
@@ -253,6 +297,10 @@
   addRiskInjectionFeature,
   implementStrategicOverlay,
   applyAllEnhancements,
+  enhanceUIWithRealTimeGovernance,
+  enhanceScenarioSelection,
+  enhanceMetricsDashboard,
+  setupAPIKeyManagement,
   init() {
     console.log('EnhancedFeatures module initialized');
     // Don't apply all enhancements automatically on init
@@ -260,6 +308,5 @@
   }
 };
 
-// Export as default
-export default EnhancedFeatures;
->>>>>>> 7621041d
+// Export as default and individual functions
+export default EnhancedFeatures;