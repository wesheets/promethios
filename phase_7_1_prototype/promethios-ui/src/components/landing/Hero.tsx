import React, { useState, useEffect } from 'react';
import { Link } from 'react-router-dom';
import { useTheme } from '../../context/ThemeContext';
import { motion, AnimatePresence } from 'framer-motion';

/**
 * Hero Component
 * 
 * The main landing section for Promethios with powerful messaging and CTAs
 */
const Hero: React.FC = () => {
  const { isDarkMode } = useTheme();
  const [showPromethiosChat, setShowPromethiosChat] = useState(false);
  const [showFullLog, setShowFullLog] = useState(false);
  const [hasScrolled, setHasScrolled] = useState(false);
  const [whisperMessage, setWhisperMessage] = useState('');
  
  // Scroll effect to trigger Promethios whisper
  useEffect(() => {
    const handleScroll = () => {
      if (window.scrollY > 100 && !hasScrolled) {
        setHasScrolled(true);
        setWhisperMessage("That agent you just trusted last week? It would've failed Clause 4.1.");
        
        // Clear the whisper message after 5 seconds
        setTimeout(() => {
          setWhisperMessage('');
        }, 5000);
      }
    };
    
    window.addEventListener('scroll', handleScroll);
    return () => window.removeEventListener('scroll', handleScroll);
  }, [hasScrolled]);

  return (
    <div className="relative bg-navy-900 text-white overflow-hidden">
      {/* Background gradient */}
      <div className="absolute inset-0 bg-gradient-to-b from-navy-900 to-navy-800 z-0"></div>
      
<<<<<<< HEAD
      {/* Hero content */}
      <div className="relative max-w-7xl mx-auto px-4 sm:px-6 lg:px-8 py-24 md:py-32 z-10">
        <div className="text-center max-w-3xl mx-auto">
          <h1 className="text-6xl md:text-7xl font-extrabold tracking-tight mb-8 whitespace-nowrap">
            You've been lied to.
          </h1>
          
          <p className="text-xl md:text-2xl mb-10 text-gray-300">
            The AI you trust is making things up — and you don't even know it.
            Promethios makes every agent traceable, accountable, and governed by design.
          </p>
=======
      <div className="max-w-7xl mx-auto px-4 sm:px-6 lg:px-8 relative z-10">
        <div className="text-center py-20 md:py-32">
          <motion.h1 
            className={`text-5xl md:text-6xl lg:text-7xl font-extrabold tracking-tight ${isDarkMode ? 'text-white' : 'text-gray-900'}`}
            initial={{ opacity: 0, y: 20 }}
            animate={{ opacity: 1, y: 0 }}
            transition={{ duration: 0.5 }}
          >
            You’ve been lied to.
          </motion.h1>
          
          <motion.p 
            className={`mt-6 text-xl md:text-2xl max-w-3xl mx-auto ${isDarkMode ? 'text-gray-300' : 'text-gray-500'}`}
            initial={{ opacity: 0, y: 20 }}
            animate={{ opacity: 1, y: 0 }}
            transition={{ duration: 0.5, delay: 0.2 }}
          >
            The AI you trust is making things up — and you don’t even know it.  Promethios makes every agent traceable, accountable, and governed by design.
          </motion.p>
>>>>>>> 757a28f6
          
          <div className="flex flex-col sm:flex-row justify-center gap-4 mb-8">
            <Link 
              to="/waitlist" 
              className="px-8 py-3 bg-blue-600 hover:bg-blue-700 rounded-md text-white font-medium text-lg transition-colors"
              title="Join early access to wrap your agents with governance."
            >
              Protect My Agent →
            </Link>
            
            <Link 
              to="/benchmark" 
              className="px-8 py-3 bg-transparent hover:bg-gray-800 border border-gray-600 rounded-md text-white font-medium text-lg transition-colors"
              title="Explore the CMU data that changed how teams define trust"
            >
              See Benchmarks →
            </Link>
            
            <Link 
              to="/governed-vs-ungoverned" 
              className="px-8 py-3 bg-purple-700 hover:bg-purple-800 rounded-md text-white font-medium text-lg transition-colors"
            >
              Watch an Agent Break →
            </Link>
          </div>
          
          <p className="text-sm text-gray-400 mb-8">
            Promethios is rolling out in phases. Join the waitlist for early access to governed agent infrastructure.
          </p>
          
          {/* Promethios Chat Entry Point with pulsing animation */}
          <motion.div 
            className={`mt-8 p-4 rounded-lg cursor-pointer transition-all ${
              isDarkMode 
                ? 'bg-blue-900/30 hover:bg-blue-900/50 border border-blue-800' 
                : 'bg-blue-100/20 hover:bg-blue-100/30 border border-blue-200/30'
            }`}
            onClick={() => setShowPromethiosChat(!showPromethiosChat)}
            animate={{ 
              boxShadow: ['0 0 0 rgba(59, 130, 246, 0)', '0 0 8px rgba(59, 130, 246, 0.5)', '0 0 0 rgba(59, 130, 246, 0)'] 
            }}
            transition={{ 
              duration: 2, 
              repeat: Infinity, 
              repeatType: "loop" 
            }}
          >
            <div className="flex items-center">
              <div className="w-10 h-10 rounded-full bg-blue-700 flex items-center justify-center mr-3">
                <img src="/images/shield.png" alt="Promethios Shield" className="w-8 h-8" />
              </div>
              <div className="text-left">
                <h3 className="font-semibold text-lg">Promethios</h3>
                <p className="text-sm text-gray-300">
                  {whisperMessage || "\"Wondering what that headline really means? Ask me what your AI is hiding.\""}
                </p>
              </div>
            </div>
          </motion.div>
          
          {/* Promethios Chat Panel (conditionally rendered) */}
          <AnimatePresence>
            {showPromethiosChat && (
              <motion.div 
                initial={{ opacity: 0, y: -10 }}
                animate={{ opacity: 1, y: 0 }}
                exit={{ opacity: 0, y: -10 }}
                transition={{ duration: 0.3, ease: "easeInOut" }}
                className={`mt-4 p-4 rounded-lg ${
                  isDarkMode 
                    ? 'bg-gray-800 border border-gray-700' 
                    : 'bg-white border border-gray-200'
                }`}
              >
                <div className="flex justify-between items-center mb-3">
                  <h3 className="font-semibold">Promethios Governance Assistant</h3>
                  <button 
                    onClick={() => setShowPromethiosChat(false)}
                    className="text-gray-500 hover:text-gray-700"
                  >
                    &times;
                  </button>
                </div>
                
                {/* Chat history area with judicial styling */}
                <div className="overflow-y-auto min-h-32 max-h-[calc(100vh-10rem)] mb-3 p-2 rounded bg-gray-900">
                  {/* Initial visible messages */}
                  <motion.div 
                    initial={{ opacity: 0, y: 10 }}
                    animate={{ opacity: 1, y: 0 }}
                    transition={{ duration: 0.3 }}
                    className="mb-3"
                  >
                    <div className="inline-block bg-blue-700 text-white px-3 py-2 rounded-lg max-w-[80%] border-l-4 border-blue-400">
                      <p className="text-sm">
                        I'm Promethios, your governance companion. I can explain how AI agents might be misleading you and how governance creates accountability.
                      </p>
                    </div>
                  </motion.div>
                  
                  <motion.div 
                    initial={{ opacity: 0, y: 10 }}
                    animate={{ opacity: 1, y: 0 }}
                    transition={{ duration: 0.3, delay: 0.1 }}
                    className="mb-3 text-right"
                  >
                    <div className="inline-block bg-gray-700 text-white px-3 py-2 rounded-lg max-w-[80%]">
                      <p className="text-sm">
                        What does it mean that I've been "lied to" by AI?
                      </p>
                    </div>
                  </motion.div>
                  
                  {/* Progressive reveal for additional messages */}
                  {showFullLog ? (
                    <motion.div 
                      initial={{ opacity: 0, y: 10 }}
                      animate={{ opacity: 1, y: 0 }}
                      transition={{ duration: 0.3, delay: 0.2 }}
                      className="mb-3"
                    >
                      <div className="inline-block bg-blue-700 text-white px-3 py-2 rounded-lg max-w-[80%] border-l-4 border-blue-400">
                        <p className="text-sm">
                          When AI systems like ChatGPT or Claude generate responses, they sometimes create information that sounds plausible but isn't true - what we call "hallucinations." Without governance, there's no accountability for these errors, and no way to trace how decisions were made. Promethios adds the governance layer that makes AI trustworthy and accountable.
                        </p>
                      </div>
                    </motion.div>
                  ) : (
                    <div className="text-center my-2">
                      <button 
                        onClick={() => setShowFullLog(true)}
                        className="text-xs text-blue-400 hover:text-blue-300 underline"
                      >
                        Show Full Log
                      </button>
                    </div>
                  )}
                </div>
                
                {/* Fixed height input area */}
                <div className="flex gap-2">
                  <input 
                    type="text" 
                    placeholder="Ask about AI governance..." 
                    className={`flex-grow p-2 rounded text-gray-900 border min-h-12 max-h-16 ${
                      isDarkMode ? 'border-gray-700 bg-gray-700 text-white' : 'border-gray-300'
                    }`}
                  />
                  <button className="px-4 py-2 bg-blue-600 hover:bg-blue-700 rounded text-white">
                    Send
                  </button>
                </div>
              </motion.div>
            )}
          </AnimatePresence>
        </div>
      </div>
    </div>
  );
};

export default Hero;<|MERGE_RESOLUTION|>--- conflicted
+++ resolved
@@ -38,28 +38,15 @@
       {/* Background gradient */}
       <div className="absolute inset-0 bg-gradient-to-b from-navy-900 to-navy-800 z-0"></div>
       
-<<<<<<< HEAD
-      {/* Hero content */}
-      <div className="relative max-w-7xl mx-auto px-4 sm:px-6 lg:px-8 py-24 md:py-32 z-10">
-        <div className="text-center max-w-3xl mx-auto">
-          <h1 className="text-6xl md:text-7xl font-extrabold tracking-tight mb-8 whitespace-nowrap">
-            You've been lied to.
-          </h1>
-          
-          <p className="text-xl md:text-2xl mb-10 text-gray-300">
-            The AI you trust is making things up — and you don't even know it.
-            Promethios makes every agent traceable, accountable, and governed by design.
-          </p>
-=======
       <div className="max-w-7xl mx-auto px-4 sm:px-6 lg:px-8 relative z-10">
         <div className="text-center py-20 md:py-32">
           <motion.h1 
-            className={`text-5xl md:text-6xl lg:text-7xl font-extrabold tracking-tight ${isDarkMode ? 'text-white' : 'text-gray-900'}`}
+            className={`text-5xl md:text-6xl lg:text-7xl font-extrabold tracking-tight whitespace-nowrap ${isDarkMode ? 'text-white' : 'text-gray-900'}`}
             initial={{ opacity: 0, y: 20 }}
             animate={{ opacity: 1, y: 0 }}
             transition={{ duration: 0.5 }}
           >
-            You’ve been lied to.
+            You've been lied to.
           </motion.h1>
           
           <motion.p 
@@ -68,9 +55,8 @@
             animate={{ opacity: 1, y: 0 }}
             transition={{ duration: 0.5, delay: 0.2 }}
           >
-            The AI you trust is making things up — and you don’t even know it.  Promethios makes every agent traceable, accountable, and governed by design.
+            The AI you trust is making things up — and you don't even know it.  Promethios makes every agent traceable, accountable, and governed by design.
           </motion.p>
->>>>>>> 757a28f6
           
           <div className="flex flex-col sm:flex-row justify-center gap-4 mb-8">
             <Link 
